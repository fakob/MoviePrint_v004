{
  "name": "movieprint-v004",
  "productName": "MoviePrint_v004",
  "version": "0.1.0-alpha",
  "description": "A tool which lets you create screenshots of entire movies in an instant.",
  "scripts": {
    "build": "concurrently \"npm run build-main\" \"npm run build-renderer\"",
    "build-dll": "cross-env NODE_ENV=development node --trace-warnings -r babel-register ./node_modules/webpack/bin/webpack --config webpack.config.renderer.dev.dll.js --colors",
    "build-main": "cross-env NODE_ENV=production node --trace-warnings -r babel-register ./node_modules/webpack/bin/webpack --config webpack.config.main.prod.js --colors",
    "build-renderer": "cross-env NODE_ENV=production node --trace-warnings -r babel-register ./node_modules/webpack/bin/webpack --config webpack.config.renderer.prod.js --colors --display-chunks",
    "dev": "cross-env START_HOT=1 node -r babel-register ./internals/scripts/CheckPortInUse.js && cross-env START_HOT=1 npm run start-renderer-dev",
    "electron-rebuild": "electron-rebuild --parallel --force --types prod,dev,optional --module-dir app",
    "ffmpeg": "bash ./scripts/ffmpeg.sh",
    "flow": "flow",
    "flow-typed": "rimraf flow-typed/npm && flow-typed install --overwrite || true",
    "includeInDist": "bash ./scripts/includeInDist.sh",
    "lint": "cross-env NODE_ENV=development eslint --cache --format=node_modules/eslint-formatter-pretty .",
    "lint-fix": "npm run lint -- --fix",
    "lint-styles": "stylelint app/*.css app/components/*.css --syntax scss",
    "lint-styles-fix": "stylefmt -r app/*.css app/components/*.css",
    "package": "npm run includeInDist && npm run ffmpeg && npm run build && build --publish never",
    "package-dir": "npm run includeInDist && npm run ffmpeg && npm run build && build --publish never --dir",
    "package-all": "npm run build && build -mwl",
    "package-linux": "npm run build && build --linux",
    "package-win": "npm run build && build --win --x64",
    "postinstall": "node -r babel-register internals/scripts/CheckNativeDep.js && npm run flow-typed && npm run build-dll && electron-builder install-app-deps && node node_modules/fbjs-scripts/node/check-dev-engines.js package.json",
    "prestart": "npm run build",
    "start": "cross-env NODE_ENV=production electron ./app/",
    "start-main-dev": "cross-env HOT=1 NODE_ENV=development electron -r babel-register ./app/main.dev",
    "start-renderer-dev": "cross-env NODE_ENV=development node --trace-warnings -r babel-register ./node_modules/webpack-dev-server/bin/webpack-dev-server --config webpack.config.renderer.dev.js",
    "test": "cross-env NODE_ENV=test BABEL_DISABLE_CACHE=1 node --trace-warnings -r babel-register ./internals/scripts/RunTests.js",
    "test-all": "npm run lint && npm run flow && npm run build && npm run test && npm run test-e2e",
    "test-e2e": "cross-env NODE_ENV=test BABEL_DISABLE_CACHE=1 node --trace-warnings -r babel-register ./internals/scripts/RunTests.js e2e",
    "test-watch": "npm test -- --watch"
  },
  "browserslist": "electron 1.6",
  "build": {
    "productName": "MoviePrint_v004",
    "appId": "com.fakob.movieprint",
    "files": [
      "dist/",
      "node_modules/",
      "app.html",
      "credits.html",
<<<<<<< HEAD
=======
      "worker.html",
>>>>>>> dac05099
      "main.prod.js",
      "main.prod.js.map",
      "renderer.prod.js",
      "renderer.prod.js.map",
      "worker.prod.js",
      "worker.prod.js.map",
      "package.json",
      "!node_modules/opencv-build/opencv/opencv",
      "!node_modules/opencv-build/opencv/opencv_contrib"
    ],
    "asar": false,
    "dmg": {
      "contents": [
        {
          "x": 130,
          "y": 220
        },
        {
          "x": 410,
          "y": 220,
          "type": "link",
          "path": "/Applications"
        }
      ]
    },
    "win": {
      "target": [
        "nsis"
      ]
    },
    "linux": {
      "target": [
        "deb",
        "AppImage"
      ],
      "category": "Development"
    },
    "directories": {
      "buildResources": "resources",
      "output": "release"
    }
  },
  "repository": {
    "type": "git",
    "url": "git+https://github.com/fakob/MoviePrint_v004.git"
  },
  "author": {
    "name": "Jakob Schindegger",
    "email": "jakob@fakob.com",
    "url": "http://www.fakob.com"
  },
  "license": "MIT",
  "bugs": {
    "url": "https://github.com/fakob/MoviePrint_v004/issues"
  },
  "keywords": [
    "opencv",
    "screenshot",
    "movie"
  ],
  "homepage": "https://github.com/fakob/MoviePrint_v004#readme",
  "jest": {
    "moduleNameMapper": {
      "\\.(jpg|jpeg|png|gif|eot|otf|webp|svg|ttf|woff|woff2|mp4|webm|wav|mp3|m4a|aac|oga)$": "<rootDir>/internals/mocks/fileMock.js",
      "\\.(css|less|sass|scss)$": "identity-obj-proxy"
    },
    "moduleFileExtensions": [
      "js"
    ],
    "moduleDirectories": [
      "node_modules",
      "app/node_modules"
    ],
    "transform": {
      "^.+\\.js$": "babel-jest"
    },
    "setupFiles": [
      "./internals/scripts/CheckBuiltsExist.js"
    ]
  },
  "devDependencies": {
    "babel-core": "^6.26.0",
    "babel-eslint": "^8.2.1",
    "babel-jest": "^22.1.0",
    "babel-loader": "^7.1.2",
    "babel-plugin-add-module-exports": "^0.2.1",
    "babel-plugin-dev-expression": "^0.2.1",
    "babel-plugin-flow-runtime": "^0.17.0",
    "babel-plugin-transform-class-properties": "^6.24.1",
    "babel-plugin-transform-es2015-classes": "^6.24.1",
    "babel-preset-env": "^1.6.1",
    "babel-preset-react": "^6.24.1",
    "babel-preset-react-hmre": "^1.1.1",
    "babel-preset-react-optimize": "^1.0.1",
    "babel-preset-stage-0": "^6.24.1",
    "babel-register": "^6.26.0",
    "chalk": "^2.3.0",
    "concurrently": "^3.5.1",
    "cross-env": "^5.1.3",
    "cross-spawn": "^6.0.4",
    "css-loader": "^0.28.9",
    "detect-port": "^1.2.2",
    "electron": "^1.7.11",
    "electron-builder": "^20.2.1",
    "electron-devtools-installer": "^2.2.3",
    "electron-rebuild": "^1.7.3",
    "enzyme": "^3.3.0",
    "enzyme-adapter-react-16": "^1.1.1",
    "enzyme-to-json": "^3.3.1",
    "eslint": "^4.16.0",
    "eslint-config-airbnb": "^16.1.0",
    "eslint-formatter-pretty": "^1.3.0",
    "eslint-import-resolver-webpack": "^0.9.0",
    "eslint-plugin-compat": "^2.2.0",
    "eslint-plugin-flowtype": "^2.42.0",
    "eslint-plugin-import": "^2.8.0",
    "eslint-plugin-jest": "^21.7.0",
    "eslint-plugin-jsx-a11y": "6.0.3",
    "eslint-plugin-promise": "^3.6.0",
    "eslint-plugin-react": "^7.6.1",
    "express": "^4.16.2",
    "extract-text-webpack-plugin": "^3.0.2",
    "fbjs-scripts": "^0.8.1",
    "file-loader": "^1.1.6",
    "flow-bin": "^0.70.0",
    "flow-runtime": "^0.17.0",
    "flow-typed": "^2.3.0",
    "html-loader": "^0.5.5",
    "html-webpack-plugin": "^3.2.0",
    "identity-obj-proxy": "^3.0.0",
    "jest": "^22.1.4",
    "jsdom": "^11.5.1",
    "minimist": "^1.2.0",
    "node-sass": "^4.7.2",
    "npm-logical-tree": "^1.2.1",
    "react-test-renderer": "^16.2.0",
    "redux-logger": "^3.0.6",
    "rimraf": "^2.6.2",
    "sass-loader": "^7.0.1",
    "sinon": "^4.2.2",
    "spectron": "^3.8.0",
    "style-loader": "^0.21.0",
    "stylefmt": "^6.0.0",
    "stylelint": "^9.2.0",
    "stylelint-config-standard": "^18.0.0",
    "uglifyjs-webpack-plugin": "1.2.5",
    "url-loader": "^1.0.1",
    "webpack": "3.11.0",
    "webpack-bundle-analyzer": "^2.9.2",
    "webpack-dev-server": "2.11.2",
    "webpack-merge": "^4.1.1"
  },
  "dependencies": {
    "ajv": "^6.4.0",
    "devtron": "^1.4.0",
    "dexie": "^2.0.1",
    "electron-debug": "^1.5.0",
    "history": "^4.7.2",
    "html2canvas": "^1.0.0-alpha.10",
    "lodash": "^4.17.4",
    "randomcolor": "^0.5.3",
    "rc-slider": "^8.3.5",
    "react": "^16.2.0",
    "react-dom": "^16.2.0",
    "react-draggable": "^3.0.5",
    "react-dropzone": "^4.2.9",
    "react-hot-loader": "^4.0.0-beta.13",
    "react-modal": "^3.1.11",
    "react-redux": "^5.0.6",
    "react-router": "^4.2.0",
    "react-router-dom": "^4.2.2",
    "react-router-redux": "^5.0.0-alpha.6",
    "react-sortable-hoc": "^0.6.8",
    "redux": "3.7.2",
    "redux-thunk": "^2.2.0",
    "redux-undo": "^1.0.0-beta9-9-5",
    "scroll-into-view": "^1.9.3",
    "semantic-ui-css": "^2.2.12",
    "semantic-ui-react": "^0.79.1",
    "source-map-support": "^0.5.3"
  },
  "optionalDependencies": {
    "7zip-bin-mac": "^1.0.1"
  },
  "devEngines": {
    "node": ">=7.x",
    "npm": ">=4.x",
    "yarn": ">=0.21.3"
  }
}<|MERGE_RESOLUTION|>--- conflicted
+++ resolved
@@ -42,10 +42,7 @@
       "node_modules/",
       "app.html",
       "credits.html",
-<<<<<<< HEAD
-=======
       "worker.html",
->>>>>>> dac05099
       "main.prod.js",
       "main.prod.js.map",
       "renderer.prod.js",
