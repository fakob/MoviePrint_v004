--- conflicted
+++ resolved
@@ -36,11 +36,7 @@
 
   // Skip redux logs in console during the tests
   if (process.env.NODE_ENV !== 'test') {
-<<<<<<< HEAD
-  middleware.push(logger);
-=======
     middleware.push(logger);
->>>>>>> 586b84f0
   }
 
   // Router Middleware
