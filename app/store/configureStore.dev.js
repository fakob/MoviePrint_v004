import { createStore, applyMiddleware, compose } from 'redux';
import thunk from 'redux-thunk';
import { createHashHistory } from 'history';
import { routerMiddleware, push } from 'react-router-redux';
import { createLogger } from 'redux-logger';
import throttle from 'lodash/throttle';
import rootReducer from '../reducers';
import * as thumbActions from '../actions/index';
import type { counterStateType } from '../reducers/index';
import { loadState, saveState } from './localStorage';

const history = createHashHistory();

const configureStore = (initialState?: counterStateType) => {
// const configureStore = (initialState: ?counterStateType) => {
  // store State in localStorage
  let persistedState;
  if (initialState === undefined) {
    persistedState = loadState();
  } else {
    persistedState = initialState;
  }

  // Redux Configuration
  const middleware = [];
  const enhancers = [];

  // Thunk Middleware
  middleware.push(thunk);

  // Logging Middleware
  const logger = createLogger({
    level: 'info',
    collapsed: true
  });

  // Skip redux logs in console during the tests
  if (process.env.NODE_ENV !== 'test') {
    middleware.push(logger);
  }

  // Router Middleware
  const router = routerMiddleware(history);
  middleware.push(router);

  // Redux DevTools Configuration
  const actionCreators = {
<<<<<<< HEAD
    ...thumbActions,
    push,
=======
    ...counterActions,
    ...routerActions
>>>>>>> cdff3d41
  };
  // If Redux DevTools Extension is installed use it, otherwise use Redux compose
  /* eslint-disable no-underscore-dangle */
  const composeEnhancers = window.__REDUX_DEVTOOLS_EXTENSION_COMPOSE__
    ? window.__REDUX_DEVTOOLS_EXTENSION_COMPOSE__({
        // Options: http://zalmoxisus.github.io/redux-devtools-extension/API/Arguments.html
        actionCreators
      })
    : compose;
  /* eslint-enable no-underscore-dangle */

  // Apply Middleware & Compose Enhancers
  enhancers.push(applyMiddleware(...middleware));
  const enhancer = composeEnhancers(...enhancers);

  // Create Store
  const store = createStore(rootReducer, persistedState, enhancer);

  store.subscribe(throttle(() => {
    saveState(store.getState());
    // // only store thumbs in localStorage
    // saveState({
    //   thumbs: store.getState().thumbs
    // });
  }, 1000));

  if (module.hot) {
    module.hot.accept(
      '../reducers',
      () => store.replaceReducer(require('../reducers')) // eslint-disable-line global-require
    );
  }

  return store;
};

export default { configureStore, history };<|MERGE_RESOLUTION|>--- conflicted
+++ resolved
@@ -45,13 +45,8 @@
 
   // Redux DevTools Configuration
   const actionCreators = {
-<<<<<<< HEAD
     ...thumbActions,
     push,
-=======
-    ...counterActions,
-    ...routerActions
->>>>>>> cdff3d41
   };
   // If Redux DevTools Extension is installed use it, otherwise use Redux compose
   /* eslint-disable no-underscore-dangle */
