--- conflicted
+++ resolved
@@ -19,10 +19,7 @@
 export const DEFAULT_THUMB_COUNT = 16;
 export const DEFAULT_COLUMN_COUNT = 4;
 export const DEFAULT_THUMBNAIL_SCALE = 0.25;
-<<<<<<< HEAD
-=======
 export const DEFAULT_MOVIEPRINT_WIDTH = 4096;
->>>>>>> dac05099
 export const DEFAULT_MARGIN_RATIO = 0.02;
 export const DEFAULT_MARGIN_SLIDER_FACTOR = 200.0;
 export const DEFAULT_BORDER_RADIUS_RATIO = 0.04;
