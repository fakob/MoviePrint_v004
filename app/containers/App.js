--- conflicted
+++ resolved
@@ -996,23 +996,6 @@
               this.showSettings();
             }
             break;
-<<<<<<< HEAD
-          case 83: // press 's'
-            const { file, currentFileId } = this.props;
-            if (currentFileId) {
-              this.runSceneDetection(file.id, file.path, file.useRatio, 20.0, undefined, file.transformObject)
-            }
-            break;
-          case 70: // press 'f'
-            if (this.props.currentFileId) {
-              this.onToggleDetectionChart();
-            }
-            break;
-          case 80: // press 'p'
-            this.onSaveMoviePrint();
-            break;
-=======
->>>>>>> bbefa437
           case 52: // press '4'
             break;
           case 53: // press '5'
