import React, { Component, Fragment } from 'react';
import { connect } from 'react-redux';
import PropTypes from 'prop-types';
import Dropzone from 'react-dropzone';
import fs from 'fs';
import { TransitionablePortal, Segment, Progress, Modal, Button, Icon, Container, Loader, Header, Divider, Form } from 'semantic-ui-react';
import { SemanticToastContainer, toast } from 'react-semantic-toasts';
import uuidV4 from 'uuid/v4';
import {Line, defaults} from 'react-chartjs-2';
import path from 'path';
import log from 'electron-log';
import os from 'os';
import Database from 'better-sqlite3';
import extract from 'png-chunks-extract';
import text from 'png-chunk-text';
<<<<<<< HEAD
import { Zoom, ToastContainer, toast } from 'react-toastify';
=======
import axios from 'axios';
>>>>>>> cdffbb24

import '../app.global.css';
import FileList from './FileList';
import SettingsList from './SettingsList';
import SortedVisibleThumbGrid from './VisibleThumbGrid';
import SortedVisibleSceneGrid from './VisibleSceneGrid';
import Conditional from '../components/Conditional';
import HeaderComponent from '../components/HeaderComponent';
import FloatingMenu from '../components/FloatingMenu';
import Footer from '../components/Footer';
import VideoPlayer from '../components/VideoPlayer';
import Scrub from '../components/Scrub';
import ThumbEmpty from '../components/ThumbEmpty';
import getScaleValueObject from '../utils/getScaleValueObject';
import { getLowestFrame,
  createSceneArray,
  getHighestFrame,
  getVisibleThumbs,
  getColumnCount,
  getFileStatsObject,
  getSecondsPerRow,
  getSheetCount,
  getNewSheetName,
  getSheetId,
  getSheetIdArray,
  getSheetType,
  getSheetView,
  getThumbsCount,
  getMoviePrintColor,
  getObjectProperty,
  setPosition,
  getScrubFrameNumber,
  getSceneScrubFrameNumber,
  isEquivalent,
  limitFrameNumberWithinMovieRange,
  getFramenumbersOfSheet,
  getFilePath,
  getFileTransformObject,
  getFileName,
  getSheetName,
  getSceneFromFrameNumber,
  getAdjacentSceneIndicesFromCut,
} from '../utils/utils';
import styles from './App.css';
import stylesPop from '../components/Popup.css';
import stylesToast from '../components/react-semantic-alert.css';
import {
  addIntervalSheet,
  addScene,
  addScenes,
  addThumb,
  changeThumb,
  clearMovieList,
  clearScenes,
  deleteSheets,
  addNewThumbsWithOrder,
  duplicateSheet,
  updateSceneArray,
  updateSheetType,
  updateSheetView,
  updateCropping,
  hideMovielist,
  hideSettings,
  removeMovieListItem,
  replaceFileDetails,
  setCurrentFileId,
  setCropping,
  setDefaultCachedFramesSize,
  setDefaultColumnCount,
  setDefaultDetectInOutPoint,
  setDefaultMarginRatio,
  setDefaultMoviePrintWidth,
  setDefaultOutputFormat,
  setDefaultOutputPath,
  setDefaultOutputPathFromMovie,
  setDefaultPaperAspectRatioInv,
  setDefaultRoundedCorners,
  setDefaultSaveOptionIncludeIndividual,
  setDefaultSaveOptionOverwrite,
  setDefaultEmbedFrameNumbers,
  setDefaultEmbedFilePath,
  setDefaultSceneDetectionThreshold,
  setDefaultShowDetailsInHeader,
  setDefaultShowHeader,
  setDefaultShowPaperPreview,
  setDefaultShowPathInHeader,
  setDefaultShowTimelineInHeader,
  setDefaultThumbCount,
  setDefaultThumbInfo,
  setDefaultThumbnailScale,
  setDefaultTimelineViewFlow,
  setDefaultTimelineViewMinDisplaySceneLengthInFrames,
  setDefaultTimelineViewSecondsPerRow,
  setDefaultTimelineViewWidthScale,
  setEmailAddress,
  addMoviesToList,
  setCurrentSheetId,
  setSheetFit,
  setDefaultSheetView,
  setView,
  setVisibilityFilter,
  showMovielist,
  showSettings,
  updateSheetSecondsPerRow,
  updateSheetColumnCount,
  updateSheetName,
  updateSheetCounter,
  updateFileDetails,
  updateFileDetailUseRatio,
  updateFrameNumber,
  updateInOutPoint,
  updateFileScanStatus,
  cutScene,
  mergeScenes,
} from '../actions';
import {
  MENU_HEADER_HEIGHT,
  MENU_FOOTER_HEIGHT,
  ZOOM_SCALE,
  SCENE_DETECTION_MIN_SCENE_LENGTH,
  DEFAULT_MIN_MOVIEPRINTWIDTH_MARGIN,
  VIEW,
  SHEET_VIEW,
  SHEET_FIT,
  SHEET_TYPE,
  DEFAULT_THUMB_COUNT,
  FRAMESDB_PATH,
} from '../utils/constants';
import {
  deleteTableFramelist,
} from '../utils/utilsForIndexedDB';
import {
  deleteTableFrameScanList,
  deleteTableReduxState,
  deleteFileIdFromFrameScanList,
  getFrameScanByFileId,
} from '../utils/utilsForSqlite';

import startupImg from '../img/MoviePrint-steps.svg';

const compareVersions = require('compare-versions');

const { ipcRenderer } = require('electron');
const { dialog, app } = require('electron').remote;
const opencv = require('opencv4nodejs');

const moviePrintDB = new Database(FRAMESDB_PATH, { verbose: console.log });
moviePrintDB.pragma('journal_mode = WAL');

// const DEV_OPENCV_SCENE_DETECTION = process.env.DEV_OPENCV_SCENE_DETECTION === 'true';

// Disable animating charts by default.
defaults.global.animation = false;

const loadSheetPropertiesIntoState = (
  that,
  columnCount,
  thumbCount,
  secondsPerRowTemp = undefined,
) => {
  that.setState({
    columnCountTemp: columnCount,
    thumbCountTemp: thumbCount,
    columnCount,
    thumbCount,
    secondsPerRowTemp
  });
};

class App extends Component {
  constructor() {
    super();

    this.webviewRef = React.createRef();
    this.opencvVideoCanvasRef = React.createRef();
    this.dropzoneRef = React.createRef();

    this.state = {
      containerHeight: 360,
      containerWidth: 640,
      secondsPerRowTemp: undefined,
      columnCountTemp: undefined,
      thumbCountTemp: undefined,
      columnCount: undefined,
      thumbCount: undefined,
      reCapture: true,
      colorArray: undefined,
      scaleValueObject: undefined,
      savingMoviePrint: false,
      selectedThumbsArray: [],
      jumpToFrameNumber: undefined,
      // file match needs to be in sync with addMoviesToList(), onReplaceMovieListItemClick() and onDrop() !!!
      accept: 'video/*,.divx,.mkv,.ogg,.VOB,',
      dropzoneActive: false,
      loadingFirstFile: false,
      keyObject: {
        shiftKey: false,
        altKey: false,
        ctrlKey: false,
        metaKey: false,
        which: undefined
      },
      zoom: false,
      filesToLoad: [],
      showMessage: false,
      progressBarPercentage: 100,
      showFeedbackForm: false,
      intendToCloseFeedbackForm: false,
      opencvVideo: undefined,
      showScrubWindow: false,
      scrubThumb: undefined,
      scrubScene: undefined,
      showChart: false,
      chartData: {
        labels: ["Inpoint", "Outpoint"],
        datasets: [{
          label: "Empty dataset",
          backgroundColor: 'rgb(0, 99, 132)',
          data: [0, 0],
        }]
      },
      fileScanRunning: false,
      sheetsToPrint: [],
      savingAllMoviePrints: false,
      showTransformModal: false,
      transformObject: {},
      objectUrlObjects: {},
      framesToFetch: [],
      fileIdToBeRecaptured: undefined,
      fileIdToBeCaptured: undefined,
    };

    this.handleKeyPress = this.handleKeyPress.bind(this);
    this.handleKeyUp = this.handleKeyUp.bind(this);

    this.onSelectThumbMethod = this.onSelectThumbMethod.bind(this);
    this.onDeselectThumbMethod = this.onDeselectThumbMethod.bind(this);

    this.showMovielist = this.showMovielist.bind(this);
    this.hideMovielist = this.hideMovielist.bind(this);
    this.toggleMovielist = this.toggleMovielist.bind(this);
    this.toggleSettings = this.toggleSettings.bind(this);
    this.showSettings = this.showSettings.bind(this);
    this.hideSettings = this.hideSettings.bind(this);
    this.onShowThumbs = this.onShowThumbs.bind(this);
    this.onViewToggle = this.onViewToggle.bind(this);
    this.onChangeThumb = this.onChangeThumb.bind(this);
    this.onAddThumb = this.onAddThumb.bind(this);
    this.onScrubWindowMouseOver = this.onScrubWindowMouseOver.bind(this);
    this.onScrubWindowClick = this.onScrubWindowClick.bind(this);
    this.onScrubClick = this.onScrubClick.bind(this);
    this.onExpandClick = this.onExpandClick.bind(this);
    this.onAddThumbClick = this.onAddThumbClick.bind(this);
    this.onJumpToCutThumbClick = this.onJumpToCutThumbClick.bind(this);
    this.onJumpToCutSceneClick = this.onJumpToCutSceneClick.bind(this);
    this.onCutSceneClick = this.onCutSceneClick.bind(this);
    this.onMergeSceneClick = this.onMergeSceneClick.bind(this);
    this.openMoviesDialog = this.openMoviesDialog.bind(this);
    this.onOpenFeedbackForm = this.onOpenFeedbackForm.bind(this);
    this.onCloseFeedbackForm = this.onCloseFeedbackForm.bind(this);
    this.onSaveMoviePrint = this.onSaveMoviePrint.bind(this);
    this.onSaveAllMoviePrints = this.onSaveAllMoviePrints.bind(this);

    this.updatecontainerWidthAndHeight = this.updatecontainerWidthAndHeight.bind(this);
    this.updateScaleValue = this.updateScaleValue.bind(this);
    this.recaptureAllFrames = this.recaptureAllFrames.bind(this);
    this.showMessage = this.showMessage.bind(this);

    this.onFileListElementClick = this.onFileListElementClick.bind(this);
    this.onAddIntervalSheet = this.onAddIntervalSheet.bind(this);
    this.onAddIntervalSheetClick = this.onAddIntervalSheetClick.bind(this);
    this.onErrorPosterFrame = this.onErrorPosterFrame.bind(this);
    this.getThumbsForFile = this.getThumbsForFile.bind(this);

    this.onChangeRow = this.onChangeRow.bind(this);
    this.onChangeColumn = this.onChangeColumn.bind(this);
    this.onChangeColumnAndApply = this.onChangeColumnAndApply.bind(this);
    this.onShowPaperPreviewClick = this.onShowPaperPreviewClick.bind(this);
    this.onOutputPathFromMovieClick = this.onOutputPathFromMovieClick.bind(this);
    this.onPaperAspectRatioClick = this.onPaperAspectRatioClick.bind(this);
    this.onDetectInOutPointClick = this.onDetectInOutPointClick.bind(this);
    this.onReCaptureClick = this.onReCaptureClick.bind(this);
    this.onApplyNewGridClick = this.onApplyNewGridClick.bind(this);
    this.onCancelClick = this.onCancelClick.bind(this);

    this.onChangeMargin = this.onChangeMargin.bind(this);
    this.onChangeMinDisplaySceneLength = this.onChangeMinDisplaySceneLength.bind(this);
    this.onChangeSceneDetectionThreshold = this.onChangeSceneDetectionThreshold.bind(this);
    this.onChangeTimelineViewSecondsPerRow = this.onChangeTimelineViewSecondsPerRow.bind(this);
    this.onChangeTimelineViewWidthScale = this.onChangeTimelineViewWidthScale.bind(this);
    this.onTimelineViewFlowClick = this.onTimelineViewFlowClick.bind(this);
    this.onToggleHeaderClick = this.onToggleHeaderClick.bind(this);
    this.onShowPathInHeaderClick = this.onShowPathInHeaderClick.bind(this);
    this.onShowDetailsInHeaderClick = this.onShowDetailsInHeaderClick.bind(this);
    this.onShowTimelineInHeaderClick = this.onShowTimelineInHeaderClick.bind(this);
    this.onRoundedCornersClick = this.onRoundedCornersClick.bind(this);
    this.toggleZoom = this.toggleZoom.bind(this);
    this.disableZoom = this.disableZoom.bind(this);
    this.onToggleShowHiddenThumbsClick = this.onToggleShowHiddenThumbsClick.bind(this);
    this.onSetSheetFitClick = this.onSetSheetFitClick.bind(this);
    this.onShowHiddenThumbsClick = this.onShowHiddenThumbsClick.bind(this);
    this.onThumbInfoClick = this.onThumbInfoClick.bind(this);
    this.onSetViewClick = this.onSetViewClick.bind(this);
    this.onImportMoviePrint = this.onImportMoviePrint.bind(this);
    this.onClearMovieList = this.onClearMovieList.bind(this);
    this.onChangeSheetViewClick = this.onChangeSheetViewClick.bind(this);
    this.toggleSheetView = this.toggleSheetView.bind(this);
    this.setOrToggleDefaultSheetView = this.setOrToggleDefaultSheetView.bind(this);
    this.onSetSheetClick = this.onSetSheetClick.bind(this);
    this.onDuplicateSheetClick = this.onDuplicateSheetClick.bind(this);
    this.onExportSheetClick = this.onExportSheetClick.bind(this);
    this.onScanMovieListItemClick = this.onScanMovieListItemClick.bind(this);
    this.onReplaceMovieListItemClick = this.onReplaceMovieListItemClick.bind(this);
    this.onEditTransformListItemClick = this.onEditTransformListItemClick.bind(this);
    this.onChangeTransform = this.onChangeTransform.bind(this);
    this.onRemoveMovieListItem = this.onRemoveMovieListItem.bind(this);
    this.onDeleteSheetClick = this.onDeleteSheetClick.bind(this);
    this.onChangeOutputPathClick = this.onChangeOutputPathClick.bind(this);
    this.onOutputFormatClick = this.onOutputFormatClick.bind(this);
    this.onCachedFramesSizeClick = this.onCachedFramesSizeClick.bind(this);
    this.onOverwriteClick = this.onOverwriteClick.bind(this);
    this.onIncludeIndividualClick = this.onIncludeIndividualClick.bind(this);
    this.onEmbedFrameNumbersClick = this.onEmbedFrameNumbersClick.bind(this);
    this.onEmbedFilePathClick = this.onEmbedFilePathClick.bind(this);
    this.onThumbnailScaleClick = this.onThumbnailScaleClick.bind(this);
    this.onMoviePrintWidthClick = this.onMoviePrintWidthClick.bind(this);
    this.updateOpencvVideoCanvas = this.updateOpencvVideoCanvas.bind(this);
    this.runSceneDetection = this.runSceneDetection.bind(this);
    this.cancelFileScan = this.cancelFileScan.bind(this);
    this.calculateSceneList = this.calculateSceneList.bind(this);
    this.onToggleDetectionChart = this.onToggleDetectionChart.bind(this);
    this.onHideDetectionChart = this.onHideDetectionChart.bind(this);
    this.checkForUpdates = this.checkForUpdates.bind(this);

    // this.addToFramesToFetch = this.addToFramesToFetch.bind(this);

    // moving ipcRenderer into constructor so it gets executed even when
    // the component can not mount and the ErrorBoundary kicks in
    ipcRenderer.on('delete-all-tables', (event) => {
      log.debug('delete-all-tables');
      deleteTableFrameScanList();
      deleteTableReduxState();
      deleteTableFramelist();
    });
  }

  componentWillMount() {
    const { columnCountTemp, thumbCountTemp, containerWidth, containerHeight, zoom } = this.state;
    const { currentFileId, currentSheetId, file, scenes, settings, sheetsByFileId, visibilitySettings } = this.props;
    const { defaultShowPaperPreview, defaultThumbCountMax } = settings;

    // get objecturls from all frames in imagedb
    ipcRenderer.send(
      'message-from-mainWindow-to-indexedDBWorkerWindow',
      'get-arrayOfObjectUrls'
    );

    const secondsPerRow = getSecondsPerRow(sheetsByFileId, currentFileId, currentSheetId, settings);

    loadSheetPropertiesIntoState(
      this,
      getColumnCount(sheetsByFileId, undefined, undefined, settings),
      getThumbsCount(
        file,
        sheetsByFileId,
        settings,
        visibilitySettings
      ),
      secondsPerRow,
    );
    this.setState({
      colorArray: getMoviePrintColor(defaultThumbCountMax),
      scaleValueObject: getScaleValueObject(
        file,
        settings,
        visibilitySettings,
        columnCountTemp,
        thumbCountTemp,
        containerWidth,
        containerHeight,
        zoom ? ZOOM_SCALE : 0.95,
        zoom ? false : defaultShowPaperPreview,
        undefined,
        scenes,
        secondsPerRow,
      )
    });
    if (getObjectProperty(() => file.id)) {
      try {
        this.setState({
          opencvVideo: new opencv.VideoCapture(file.path),
        });
      } catch (e) {
        log.error(e);
      }
    }
  }

  componentDidMount() {
    const { store } = this.context;
    const { currentFileId } = this.props;

    ipcRenderer.on('progress', (event, fileId, progressBarPercentage) => {
      this.setState({
        progressBarPercentage: Math.ceil(progressBarPercentage)
      });
      if (progressBarPercentage === 100) {
        toast.update(fileId, {
          className: `${stylesPop.toast} ${stylesPop.toastSuccess}`,
          progress: null,
          render: 'Shot detection finished',
          hideProgressBar: true,
          autoClose: 3000,
          closeButton: true,
          closeOnClick: true,
        })
      } else {
        toast.update(fileId, {
          progress: (progressBarPercentage/100.0),
        })
      }
    });

    ipcRenderer.on('progressMessage', (event, status, message, time = 3000) => {
      this.showMessage(message, time, status);
    });

    ipcRenderer.on('error-savingMoviePrint', () => {
      if (this.state.savingMoviePrint) {
        setTimeout(
          this.setState({ savingMoviePrint: false }),
          1000
        ); // adding timeout to prevent clicking multiple times
      }
      ipcRenderer.send('reload-workerWindow');
    });

    ipcRenderer.on('receive-get-file-details', (event, fileId, filePath, posterFrameId, frameCount, width, height, fps, fourCC, onlyReplace = false, onlyImport = false) => {
      store.dispatch(updateFileDetails(fileId, frameCount, width, height, fps, fourCC));
      ipcRenderer.send('message-from-mainWindow-to-opencvWorkerWindow', 'send-get-poster-frame', fileId, filePath, posterFrameId, onlyReplace, onlyImport);
    });

    // poster frames don't have thumbId
    ipcRenderer.on('receive-get-poster-frame', (event, fileId, filePath, posterFrameId, frameNumber, useRatio, onlyReplace = false, onlyImport = false) => {
      store.dispatch(updateFileDetailUseRatio(fileId, useRatio));

      // get all posterframes
      if (!onlyReplace || !onlyImport) {
        ipcRenderer.send('message-from-mainWindow-to-opencvWorkerWindow', 'send-get-in-and-outpoint', fileId, filePath, useRatio, store.getState().undoGroup.present.settings.defaultDetectInOutPoint);
      }
    });

    ipcRenderer.on('receive-get-in-and-outpoint', (event, fileId, fadeInPoint, fadeOutPoint) => {
      const { filesToLoad } = this.state;

      store.dispatch(updateInOutPoint(fileId, fadeInPoint, fadeOutPoint));

      // check if this was not the last file coming back from the renderer
      if (filesToLoad.length > 0) {
        // check if the movie just coming back from the renderer should be displayed
        // this parameter is set in onDrop (when files are added)
        if (filesToLoad[0].displayMe) {
          this.onAddIntervalSheetClick(filesToLoad[0].id);
        }

        // state should be immutable, therefor
        // make a copy with slice, then remove the first item with shift, then set new state
        const copyOfFilesToLoad = filesToLoad.slice();
        copyOfFilesToLoad.shift();
        this.setState({
          filesToLoad: copyOfFilesToLoad,
          loadingFirstFile: false,
        });
      }
    });

    ipcRenderer.on('failed-to-open-file', (event, fileId) => {
      if (this.state.filesToLoad.length > 0) {
        // state should be immutable, therefor
        // make a copy with slice, then remove the first item with shift, then set new state
        const copyOfFilesToLoad = this.state.filesToLoad.slice();
        copyOfFilesToLoad.shift();
        this.setState({
          filesToLoad: copyOfFilesToLoad
        });
        store.dispatch(removeMovieListItem(
          fileId,
        ));
      }
    });

    ipcRenderer.on('update-objectUrl', (event, frameId, objectUrl) => {
      const { objectUrlObjects } = this.state;

      // create copy so the state does not get mutated
      const copyOfObject = Object.assign({}, objectUrlObjects);

      // Update object's name property.
      copyOfObject[frameId] = objectUrl;

      this.setState({
        objectUrlObjects: copyOfObject,
      });
    });

    ipcRenderer.on('send-arrayOfObjectUrls', (event, arrayOfObjectUrls) => {
      const { objectUrlObjects } = this.state;

      // create copy so the state does not get mutated
      const copyOfObject = Object.assign({}, objectUrlObjects);
      arrayOfObjectUrls.map(item => {
        copyOfObject[item.frameId] = item.objectUrl;
        return undefined;
      });
      this.setState({
        objectUrlObjects: copyOfObject,
      });
    });

    ipcRenderer.on('receive-get-thumbs', (event, fileId, sheetId, thumbId, frameId, frameNumber, lastThumb) => {

      if (this.props.sheetsByFileId[fileId] !== undefined ||
        this.props.sheetsByFileId[fileId][sheetId] !== undefined ||
        this.props.sheetsByFileId[fileId][sheetId].thumbsArray !== undefined) {
        const thumb = this.props.sheetsByFileId[fileId][sheetId].thumbsArray.find(item =>
          item.thumbId === thumbId);
          if (thumb !== undefined && thumb.frameNumber !== frameNumber) {
            store.dispatch(updateFrameNumber(fileId, sheetId, thumbId, frameNumber));
          }
      }

      // check if this is the lastThumb of the sheetsToPrint when savingAllMoviePrints
      // if so change its status from gettingThumbs to readyForPrinting
      if (lastThumb && this.state.savingAllMoviePrints
        && this.state.sheetsToPrint.length > 0) {
          if (this.state.sheetsToPrint.findIndex(item => item.fileId === fileId && item.status === 'gettingThumbs' ) > -1) {
            // log.debug(this.state.sheetsToPrint);
            // state should be immutable, therefor
            const sheetsToPrint = this.state.sheetsToPrint.map((item) => {
              if(item.fileId !== fileId) {
                // This isn't the item we care about - keep it as-is
                return item;
              }
              // Otherwise, this is the one we want - return an updated value
              return {
                ...item,
                status: 'readyForPrinting'
              };
            });
            // log.debug(sheetsToPrint);
            this.setState({
              sheetsToPrint,
            });
          }
        }
    });

    ipcRenderer.on('clearScenes', (event, fileId, sheetId) => {
      store.dispatch(clearScenes(
        fileId,
        sheetId,
      ));
    });

    ipcRenderer.on('addScene', (event, fileId, sheetId, start, length, colorArray) => {
      store.dispatch(addScene(
        fileId,
        sheetId,
        start,
        length,
        colorArray,
      ));
    });

    ipcRenderer.on('received-get-file-scan', (event, fileId, filePath, useRatio, sheetId) => {
      const { files } = this.props;
      const file = files.find(file2 => file2.id === fileId);
      this.setState({
        fileScanRunning: false,
      });
      store.dispatch(updateFileScanStatus(fileId, true));
      this.runSceneDetection(fileId, filePath, useRatio, undefined, sheetId, file.transformObject);
    });

    ipcRenderer.on('received-saved-file', (event, id, path) => {
      if (this.state.savingMoviePrint) {
        setTimeout(
          this.setState({ savingMoviePrint: false }),
          1000
        ); // adding timeout to prevent clicking multiple times
      } else if (this.state.savingAllMoviePrints) {
        // check if the sheet which was saved has been printing, then set status to done
        if (this.state.sheetsToPrint.findIndex(item => item.status === 'printing' ) > -1) {
          // state should be immutable, therefor
          const sheetsToPrint = this.state.sheetsToPrint.map((item) => {
            if(item.status !== 'printing') {
              // This isn't the item we care about - keep it as-is
              return item;
            }
            // Otherwise, this is the one we want - return an updated value
            return {
              ...item,
              status: 'done'
            };
          });
          // log.debug(sheetsToPrint);
          this.setState({
            sheetsToPrint,
          });
          // check if all files have been printed, then set savingAllMoviePrints to false
          if (this.state.sheetsToPrint.filter(item => item.status === 'done').length ===
            this.state.sheetsToPrint.filter(item => item.status !== 'undefined').length) {
              this.setState({ savingAllMoviePrints: false });
          }
        }
      }
      log.debug(`Saved file: ${path}`);
    });

    ipcRenderer.on('received-saved-file-error', (event, message) => {
      this.showMessage(message, 3000, 'error');
      setTimeout(
        this.setState({ savingMoviePrint: false }),
        1000
      ); // adding timeout to prevent clicking multiple times
      log.error(`Saved file error: ${message}`);
    });

    document.addEventListener('keydown', this.handleKeyPress);
    document.addEventListener('keyup', this.handleKeyUp);

    this.updatecontainerWidthAndHeight();
    window.addEventListener('resize', this.updatecontainerWidthAndHeight);

    log.debug('App.js reports: componentDidMount');
    log.debug(`Operating system: ${process.platform}-${os.release()}`);
    log.debug(`App version: ${app.getName()}-${app.getVersion()}`);
    console.log(process.platform);
    console.log(os.release());
    console.log(app.getName());
    console.log(app.getVersion());
  }

  componentWillReceiveProps(nextProps) {
    const { store } = this.context;
    const { currentFileId, currentSheetId, file, settings, sheetsByFileId, visibilitySettings } = this.props;

    const secondsPerRow = getSecondsPerRow(nextProps.sheetsByFileId, nextProps.currentFileId, nextProps.currentSheetId, nextProps.settings);

    if (file !== undefined &&
      nextProps.file !== undefined &&
      file.id !== undefined) {

      const columnCount = getColumnCount(
        nextProps.sheetsByFileId,
        nextProps.file.id,
        nextProps.currentSheetId,
        nextProps.settings
      );

      // check if currentFileId or currentSheetId changed
      if (currentFileId !== nextProps.currentFileId ||
        currentSheetId !== nextProps.currentSheetId
      ) {
        const newThumbCount = getThumbsCount(
          nextProps.file,
          nextProps.sheetsByFileId,
          nextProps.settings,
          nextProps.visibilitySettings
        );

        loadSheetPropertiesIntoState(
          this,
          columnCount,
          newThumbCount,
          secondsPerRow,
        );
        log.debug('currentFileId or currentSheetId changed');
      }

      // check if visibleThumbCount changed
      const oldThumbCount = getThumbsCount(
        file,
        sheetsByFileId,
        settings,
        visibilitySettings
      );
      const newThumbCount = getThumbsCount(
        nextProps.file,
        nextProps.sheetsByFileId,
        nextProps.settings,
        nextProps.visibilitySettings
      );
      if (oldThumbCount !== newThumbCount) {
        loadSheetPropertiesIntoState(
          this,
          columnCount,
          newThumbCount,
          secondsPerRow,
        );
        log.debug(`visibleThumbCount changed to ${newThumbCount}`);
      }
    }
  }

  componentDidUpdate(prevProps, prevState) {
    // log.debug('App.js componentDidUpdate');
    const { store } = this.context;
    const { filesToLoad, sheetsToPrint } = this.state;
    const { files, file, settings, sheetsByFileId, visibilitySettings } = this.props;
    const { defaultMoviePrintWidth, defaultPaperAspectRatioInv } = settings;
    const { visibilityFilter } = visibilitySettings;

    if (file !== undefined &&
      (getObjectProperty(() => prevProps.file.id) !== file.id)) {
      try {
        this.setState({
          opencvVideo: new opencv.VideoCapture(file.path),
        });
      } catch (e) {
        log.error(e);
      }
    }

    if ((filesToLoad.length !== 0) &&
    (prevState.filesToLoad.length !== filesToLoad.length)) {
      ipcRenderer.send('message-from-mainWindow-to-opencvWorkerWindow', 'send-get-file-details', filesToLoad[0].id, filesToLoad[0].path, filesToLoad[0].posterFrameId);
    }

    // run if there was a change in the sheetsToPrint array
    if (sheetsToPrint.length !== 0 &&
      !isEquivalent(sheetsToPrint, prevState.sheetsToPrint)
    ) {

      const filesToUpdateStatus = [];
      // run if there is a sheet which needsThumbs, but not if there is one already gettingThumbs
      if ((sheetsToPrint.findIndex(item => item.status === 'gettingThumbs' ) === -1) &&
        (sheetsToPrint.findIndex(item => item.status === 'needsThumbs' ) > -1)) {
        // log.debug(sheetsToPrint);
        const sheetToGetThumbsFor = sheetsToPrint.find(item => item.status === 'needsThumbs' );
        // log.debug(sheetToGetThumbsFor);
        const tempFile = files.find(file1 => file1.id === sheetToGetThumbsFor.fileId);
        // log.debug(tempFile);

        // check if file could be found within files to cover the following case
        // files who could be added to the filelist, but then could not be read by opencv get removed again from the FileList
        if (tempFile !== undefined) {
          this.getThumbsForFile(sheetToGetThumbsFor.fileId, sheetToGetThumbsFor.sheetId);
          store.dispatch(updateSheetName(sheetToGetThumbsFor.fileId, sheetToGetThumbsFor.sheetId, getNewSheetName(getSheetCount(files, sheetToGetThumbsFor.fileId))));
          store.dispatch(updateSheetCounter(sheetToGetThumbsFor.fileId));
          store.dispatch(updateSheetType(sheetToGetThumbsFor.fileId, sheetToGetThumbsFor.sheetId, SHEET_TYPE.INTERVAL));
          store.dispatch(updateSheetView(sheetToGetThumbsFor.fileId, sheetToGetThumbsFor.sheetId, SHEET_VIEW.GRIDVIEW));
          filesToUpdateStatus.push({
            fileId: sheetToGetThumbsFor.fileId,
            sheetId: sheetToGetThumbsFor.sheetId,
            status: 'gettingThumbs'
          });
        } else {
          // status of file which could not be found gets set to undefined
          filesToUpdateStatus.push({
            fileId: sheetToGetThumbsFor.fileId,
            sheetId: sheetToGetThumbsFor.sheetId,
            status: 'undefined'
          });
        }
        // log.debug(filesToUpdateStatus);
      }

      // run if there is a file readyForPrinting, but not if there is one already printing
      if ((sheetsToPrint.findIndex(item => item.status === 'printing' ) === -1) &&
        (sheetsToPrint.findIndex(item => item.status === 'readyForPrinting' ) > -1)) {

        // log.debug(sheetsToPrint);
        const sheetToPrint = sheetsToPrint.find(item => item.status === 'readyForPrinting' );

        // get sheet to print
        const sheet = sheetsByFileId[sheetToPrint.fileId][sheetToPrint.sheetId];

        // define what sheetView to print depending on type
        const sheetView = sheet.sheetView;

        // get file to print
        const tempFile = files.find(file2 => file2.id === sheetToPrint.fileId);

        // get scenes to print
        let tempScenes;
        if (sheetView === SHEET_VIEW.TIMELINEVIEW &&
          sheetsByFileId[sheetToPrint.fileId] !== undefined &&
          sheetsByFileId[sheetToPrint.fileId][sheetToPrint.sheetId] !== undefined) {
          tempScenes = getVisibleThumbs(
            sheetsByFileId[sheetToPrint.fileId][sheetToPrint.sheetId].sceneArray,
            visibilitySettings.visibilityFilter
          );
        }

        const secondsPerRow = getSecondsPerRow(sheetsByFileId, sheetToPrint.fileId, sheetToPrint.sheetId, settings);

        const scaleValueObject = getScaleValueObject(
          tempFile,
          settings,
          visibilitySettings,
          getColumnCount(sheetsByFileId, sheetToPrint.fileId, sheetToPrint.sheetId, settings),
          file.thumbCount,
          defaultMoviePrintWidth,
          sheetView === SHEET_VIEW.TIMELINEVIEW ? defaultMoviePrintWidth * defaultPaperAspectRatioInv : undefined,
          1,
          undefined,
          true,
          tempScenes,
          secondsPerRow,
        );
        console.log(scaleValueObject);
        const dataToSend = {
          elementId: sheetView !== SHEET_VIEW.TIMELINEVIEW ? 'ThumbGrid' : 'SceneGrid',
          file: tempFile,
          sheetId: sheetToPrint.sheetId,
          moviePrintWidth: defaultMoviePrintWidth,
          settings,
          sheet,
          visibilityFilter,
          scaleValueObject,
          scenes: tempScenes,
          secondsPerRow,
        };

        filesToUpdateStatus.push({
          fileId: sheetToPrint.fileId,
          sheetId: sheetToPrint.sheetId,
          status: 'printing'
        });
        // console.log(filesToUpdateStatus);
        // console.log(dataToSend);
        ipcRenderer.send('message-from-mainWindow-to-workerWindow', 'action-save-MoviePrint', dataToSend);
      }

      // only update sheetsToPrint if there is any update
      if (filesToUpdateStatus.length !== 0) {
        const newSheetsToPrint = sheetsToPrint.map(el => {
          const found = filesToUpdateStatus.find(s => s.sheetId === el.sheetId);
          if (found) {
            return Object.assign(el, found);
          }
          return el;
        });
        this.setState({
          sheetsToPrint: newSheetsToPrint,
        });
      }
    }

    // updatecontainerWidthAndHeight checks if the containerWidth or height has changed
    // and if so calls updateScaleValue
    this.updatecontainerWidthAndHeight();

    // update scaleValue when these parameters change
    if (((prevProps.file === undefined || this.props.file === undefined) ?
      false : (prevProps.file.width !== this.props.file.width)) ||
      ((prevProps.file === undefined || this.props.file === undefined) ?
        false : (prevProps.file.height !== this.props.file.height)) ||
      prevProps.settings.defaultThumbnailScale !== this.props.settings.defaultThumbnailScale ||
      prevProps.settings.defaultMoviePrintWidth !== this.props.settings.defaultMoviePrintWidth ||
      prevProps.settings.defaultMarginRatio !== this.props.settings.defaultMarginRatio ||
      prevProps.settings.defaultTimelineViewSecondsPerRow !== this.props.settings.defaultTimelineViewSecondsPerRow ||
      prevProps.settings.defaultTimelineViewMinDisplaySceneLengthInFrames !== this.props.settings.defaultTimelineViewMinDisplaySceneLengthInFrames ||
      prevProps.settings.defaultTimelineViewWidthScale !== this.props.settings.defaultTimelineViewWidthScale ||
      (prevProps.scenes ? (prevProps.scenes.length !== this.props.scenes.length) : false) ||
      prevProps.settings.defaultShowHeader !== this.props.settings.defaultShowHeader ||
      prevProps.settings.defaultShowPathInHeader !== this.props.settings.defaultShowPathInHeader ||
      prevProps.settings.defaultShowDetailsInHeader !== this.props.settings.defaultShowDetailsInHeader ||
      prevProps.settings.defaultShowTimelineInHeader !== this.props.settings.defaultShowTimelineInHeader ||
      prevProps.settings.defaultRoundedCorners !== this.props.settings.defaultRoundedCorners ||
      prevProps.settings.defaultShowPaperPreview !== this.props.settings.defaultShowPaperPreview ||
      prevProps.settings.defaultPaperAspectRatioInv !== this.props.settings.defaultPaperAspectRatioInv ||
      prevState.zoom !== this.state.zoom ||
      prevProps.visibilitySettings.defaultView !==
        this.props.visibilitySettings.defaultView ||
      prevProps.visibilitySettings.defaultSheetView !==
        this.props.visibilitySettings.defaultSheetView ||
      prevProps.visibilitySettings.defaultSheetFit !==
        this.props.visibilitySettings.defaultSheetFit ||
      prevState.secondsPerRowTemp !== this.state.secondsPerRowTemp ||
      prevState.columnCountTemp !== this.state.columnCountTemp ||
      prevState.thumbCountTemp !== this.state.thumbCountTemp ||
      prevState.columnCount !== this.state.columnCount ||
      prevState.thumbCount !== this.state.thumbCount
    ) {
      this.updateScaleValue();
    }

    if (prevState.showScrubWindow === false && this.state.showScrubWindow === true) {
      this.updateOpencvVideoCanvas(0);
    }

    // replace all frames for this fileId -> fileIdToBeRecaptured
    if (this.state.fileIdToBeRecaptured !== undefined &&
      prevState.fileIdToBeRecaptured !== this.state.fileIdToBeRecaptured) {
      ipcRenderer.send(
        'message-from-mainWindow-to-opencvWorkerWindow',
        'recapture-frames',
        files,
        sheetsByFileId,
        settings.defaultCachedFramesSize,
        this.state.fileIdToBeRecaptured
      );
      this.setState({
        fileIdToBeRecaptured: undefined,
      })
    }

    // capture all frames for this fileId -> fileIdToBeCaptured
    if (this.state.fileIdToBeCaptured !== undefined &&
      prevState.fileIdToBeCaptured !== this.state.fileIdToBeCaptured) {
      ipcRenderer.send(
        'message-from-mainWindow-to-opencvWorkerWindow',
        'recapture-frames',
        files,
        sheetsByFileId,
        settings.defaultCachedFramesSize,
        this.state.fileIdToBeCaptured,
        false, // onlyReplace
      );
      this.setState({
        fileIdToBeCaptured: undefined,
      })
    }
  }

  componentWillUnmount() {
    const { store } = this.context;

    document.removeEventListener('keydown', this.handleKeyPress);
    document.removeEventListener('keyup', this.handleKeyUp);

    window.removeEventListener('resize', this.updatecontainerWidthAndHeight);

    // close the database connection
    moviePrintDB.close((err) => {
      if (err) {
        return console.error(err.message);
      }
      console.log('Close the database connection.');
    });

  }

  handleKeyPress(event) {
    // you may also add a filter here to skip keys, that do not have an effect for your app
    // this.props.keyPressAction(event.keyCode);

    // only listen to key events when feedback form is not shown
    if (!this.state.showFeedbackForm && event.target.tagName !== 'INPUT') {
      const { store } = this.context;
      const { currentFileId, currentSheetId, file, settings, sheetsByFileId, visibilitySettings } = this.props;
      const sheetType = getSheetType(sheetsByFileId, currentFileId, currentSheetId, settings);


      if (event) {
        switch (event.which) {
          case 32: // press 'space bar'
            if (sheetType === SHEET_TYPE.SCENES) {
              this.setOrToggleDefaultSheetView();
            } else {
              this.setOrToggleDefaultSheetView(SHEET_VIEW.GRIDVIEW);
            }
            break;
          case 49: // press 1
            this.toggleMovielist();
            break;
          case 50: // press 2
            if (visibilitySettings.defaultView === VIEW.STANDARDVIEW) {
              this.onSetViewClick(VIEW.PLAYERVIEW);
            } else {
              this.onSetViewClick(VIEW.STANDARDVIEW);
            }
            break;
          case 51: // press 3
            if (visibilitySettings.showSettings) {
              this.onCancelClick();
            } else {
              this.showSettings();
            }
            break;
          case 52: // press '4'
            break;
          case 53: // press '5'
            break;
          case 54: // press '6'
            break;
          case 65: // press 'a'
            this.openMoviesDialog();
            break;
          case 67: // press 'c' - Careful!!! might also be triggered when doing reset application Shift+Alt+Command+C
            // this.recaptureAllFrames();
            break;
          case 68: // press 'd'
            // this.cancelFileScan(currentFileId);
            break;
          case 70: // press 'f'
            if (currentFileId) {
              this.onToggleDetectionChart();
            }
            break;
          case 71: // press 'g'
            this.toggleSheetView(currentFileId, currentSheetId);
            break;
          case 77: // press 'm'
            this.onSaveMoviePrint();
            break;
          case 80: // press 'p'
            break;
          case 81: // press 'q'
            // // display toast and set toastId to fileId
            // toast(({ closeToast }) => (
            //   <div>
            //       This is a test toast
            //       <Button
            //         compact
            //         floated='right'
            //         content='Cancel'
            //         onClick={() => {
            //           console.error('click');
            //           closeToast();
            //         }}
            //       />
            //   </div>
            // ), {
            //   className: `${stylesPop.toast} ${stylesPop.toastInfo}`,
            //   hideProgressBar: false,
            //   autoClose: 100000,
            //   closeButton: false,
            //   closeOnClick: false,
            // });
            break;
          case 83: // press 's'
            if (currentFileId) {
              this.runSceneDetection(file.id, file.path, file.useRatio, undefined, undefined, file.transformObject)
            }
            break;
          default:
        }
        this.setState({
          keyObject: {
            shiftKey: event.shiftKey,
            altKey: event.altKey,
            ctrlKey: event.ctrlKey,
            metaKey: event.metaKey,
            which: event.which
          }
        });
      }
    }
  }

  showMessage(message, time, status = 'info') {
    toast(message, {
      className: `${stylesPop.toast} ${(status === 'info') ? stylesPop.toastInfo : ''}  ${(status === 'error') ? stylesPop.toastError : ''}  ${(status === 'success') ? stylesPop.toastSuccess : ''}`,
      autoClose: time,
    });
  }

  recaptureAllFrames() {
    const { files, settings, sheetsByFileId } = this.props;

    // clear objectUrlObjects
    this.setState({
      objectUrlObjects: {},
    });

    ipcRenderer.send(
      'message-from-mainWindow-to-opencvWorkerWindow',
      'recapture-frames',
      files,
      sheetsByFileId,
      settings.defaultCachedFramesSize
    );
  }

  handleKeyUp(event) {
    if (event) {
      this.setState({
        keyObject: {
          shiftKey: false,
          altKey: false,
          ctrlKey: false,
          metaKey: false,
          which: undefined
        }
      });
    }
  }

  onDragEnter() {
    this.setState({
      dropzoneActive: true
    });
  }

  onDragLeave() {
    this.setState({
      dropzoneActive: false
    });
  }

  onDrop(droppedFiles) {
    const { files } = this.props;

    // when user presses alt key on drop then clear list and add movies
    const clearList = this.state.keyObject.altKey;
    this.setState({
      dropzoneActive: false,
      loadingFirstFile: true
    });
    const { store } = this.context;
    log.debug('Files where dropped');
    log.debug(droppedFiles);
    // file match needs to be in sync with addMoviesToList() and accept !!!
    if (Array.from(droppedFiles).some(file => (file.type.match('video.*') ||
      file.name.match(/.divx|.mkv|.ogg|.VOB/i)))) {
      store.dispatch(setDefaultSheetView(SHEET_VIEW.GRIDVIEW));
      store.dispatch(addMoviesToList(droppedFiles, clearList)).then((response) => {

        // add a property to first movie indicating that it should be displayed when ready
        response[0].displayMe = true;

        this.setState({
          filesToLoad: response,
        });
        if (clearList) {
          this.setState({
            objectUrlObjects: {}, // clear objectUrlObjects
          });
        }
        log.debug(response);
        // showMovielist if more than one movie
        if (response.length > 1 || (!clearList && files !== undefined && files.length > 0)) {
          store.dispatch(showMovielist());
        }
        return response;
      }).catch((error) => {
        log.error(error);
      });
    }
    return false;
  }

  checkForUpdates() {
    // check for updates
    console.log(this.state);
    let latestVersion = null;
    const { platform } = process;
    axios.get('https://movieprint.fakob.com/wp-json/wp/v2/pages/522')
    // axios.get('https://api.github.com/repos/fakob/MoviePrint_v004/releases/latest')
    // axios.get('https://api.github.com/users/fakob')
    // .then(response => this.setState({username: response.data.name}))
    .then(response => {
      console.log(response);
      // console.log(response.data.tag_name);
      // console.log(response.data.name);
      console.log(response.data.acf);
      console.log(response.data.acf.windows_version_number);
      console.log(response.data.acf.mac_version_number);
      if (platform === 'darwin') {
        latestVersion = response.data.acf.mac_version_number;
      } else if (platform === 'win32') {
        latestVersion = response.data.acf.windows_version_number;
      }
      const thisVersion = app.getVersion();
      const updateAvailable = compareVersions(latestVersion, thisVersion);
      // if (updateAvailable) {
      if (true) {
        this.setState({
          showUpdates: true,
        })
      }
      // console.log(compareVersions(latestVersion, '0.2.1'));
      console.log(updateAvailable);
      setTimeout(() => {
        toast({
          type: 'warning',
          icon: 'envelope',
          title: 'Warning Toast',
          description: `This version: ${thisVersion}
          Latest version: ${latestVersion}
          An update is available: ${updateAvailable}`,
          animation: 'bounce',
          time: 5000,
          onClick: () => alert('you click on the toast'),
          onClose: () => alert('you close this toast')
        });
      }, 0);
      return undefined;
    }).catch((error) => {
      log.error(error);
    });
  }

  applyMimeTypes(event) {
    this.setState({
      accept: event.target.value
    });
  }

  updateScaleValue() {
    const { columnCountTemp, thumbCountTemp, containerWidth, containerHeight, zoom } = this.state;
    const { currentFileId, currentSheetId, file, scenes, settings, sheetsByFileId, visibilitySettings } = this.props;

    // log.debug(`inside updateScaleValue and containerWidth: ${this.state.containerWidth}`);
    const scaleValueObject = getScaleValueObject(
      file,
      settings,
      visibilitySettings,
      columnCountTemp,
      thumbCountTemp,
      containerWidth,
      containerHeight,
      zoom ? ZOOM_SCALE : 0.95,
      zoom ? false : settings.defaultShowPaperPreview,
      undefined,
      scenes,
      getSecondsPerRow(sheetsByFileId, currentFileId, currentSheetId, settings),
    );
    this.setState(
      {
        scaleValueObject
      }
    );
  }

  updatecontainerWidthAndHeight() {
    // wrapped in try catch as in a global error case this.siteContent ref is not set
    try {
      const containerWidthInner =
        this.siteContent.clientWidth -
        (this.props.visibilitySettings.showMovielist ? 350 : 0) -
        (this.props.visibilitySettings.showSettings ? 350 : 0) -
        (this.props.file ? 0 : 700); // for startup
      const containerHeightInner = this.siteContent.clientHeight -
        (this.props.file ? 0 : 100); // for startup
      if ((Math.abs(this.state.containerHeight - containerHeightInner) > 10) ||
      (Math.abs(this.state.containerWidth - containerWidthInner) > 10)) {
        log.debug(`new container size: ${containerWidthInner}x${containerHeightInner}`);
        this.setState({
          containerHeight: containerHeightInner,
          containerWidth: containerWidthInner
        }, () => this.updateScaleValue());
      }
      return true;
    } catch (e) {
      log.error(e);
      return undefined;
    }
  }

  onDeselectThumbMethod() {
    this.setState({
      selectedThumbsArray: []
    });
  }

  onSelectThumbMethod(thumbId, frameNumber = undefined) {
    this.setState({
      selectedThumbsArray: [{
        thumbId,
      }],
      jumpToFrameNumber: frameNumber,
    });
  }

  showMovielist() {
    const { store } = this.context;
    store.dispatch(showMovielist());
  }

  hideMovielist() {
    const { store } = this.context;
    store.dispatch(hideMovielist());
  }

  toggleMovielist() {
    if (this.props.visibilitySettings.showMovielist) {
      this.hideMovielist();
    } else {
      this.showMovielist();
    }
  }

  showSettings() {
    const { store } = this.context;
    const { currentFileId, currentSheetId, file, settings, sheetsByFileId, visibilitySettings } = this.props;
    const secondsPerRow = getSecondsPerRow(sheetsByFileId, currentFileId, currentSheetId, settings);

    store.dispatch(showSettings());

    loadSheetPropertiesIntoState(
      this,
      getColumnCount(
        sheetsByFileId,
        currentFileId,
        currentSheetId,
        settings
      ),
      getThumbsCount(
        file,
        sheetsByFileId,
        settings,
        visibilitySettings
      ),
      secondsPerRow,
    );
    this.disableZoom();
  }

  hideSettings() {
    const { store } = this.context;
    store.dispatch(hideSettings());
    this.onHideDetectionChart();
  }

  toggleSettings() {
    if (this.props.visibilitySettings.showSettings) {
      this.hideSettings();
    } else {
      this.showSettings();
    }
  }

  onShowThumbs() {
    const { store } = this.context;
    if (this.props.visibilitySettings.visibilityFilter === 'SHOW_VISIBLE') {
      store.dispatch(setVisibilityFilter('SHOW_ALL'));
    } else {
      store.dispatch(setVisibilityFilter('SHOW_VISIBLE'));
    }
  }

  onHideDetectionChart() {
    this.setState({
      showChart: false
    });
  }

  onToggleDetectionChart() {
    this.setState({
      showChart: !this.state.showChart
    });
  }

  runSceneDetection(fileId, filePath, useRatio, threshold = this.props.settings.defaultSceneDetectionThreshold, sheetId = uuidV4(), transformObject = undefined) {
    // this.hideSettings();
    console.log(transformObject);
    this.onHideDetectionChart();
    const { store } = this.context;
    store.dispatch(setDefaultSheetView(SHEET_VIEW.TIMELINEVIEW));
    store.dispatch(setCurrentSheetId(sheetId));
    store.dispatch(updateSheetType(fileId, sheetId, SHEET_TYPE.SCENES));
    store.dispatch(updateSheetView(fileId, sheetId, SHEET_VIEW.TIMELINEVIEW));
    // get meanArray if it is stored else return false
    const arrayOfFrameScanData = getFrameScanByFileId(fileId);
    // console.log(arrayOfFrameScanData);
    // if meanArray not stored, runFileScan
    if (arrayOfFrameScanData.length === 0) {

      if (this.state.fileScanRunning === false) {
        this.setState({ fileScanRunning: true });

        // display toast and set toastId to fileId
        toast(({ closeToast }) => (
          <div>
              Shot detection in progress
              <Button
                compact
                floated='right'
                content='Cancel'
                onClick={() => {
                  console.error('click');
                  this.cancelFileScan(fileId);
                  closeToast();
                }}
              />
          </div>
        ), {
          toastId: fileId,
          className: `${stylesPop.toast} ${stylesPop.toastInfo}`,
          hideProgressBar: false,
          autoClose: false,
          closeButton: false,
          closeOnClick: false,
        });

        ipcRenderer.send('message-from-mainWindow-to-opencvWorkerWindow', 'send-get-file-scan', fileId, filePath, useRatio, threshold, sheetId, transformObject);

      } else {
        this.showMessage('Sorry, only one shot detection at a time.', 3000, 'error');
      }

    } else {
      const meanValueArray = arrayOfFrameScanData.map(frame => frame.meanValue)
      const meanColorArray = arrayOfFrameScanData.map(frame => JSON.parse(frame.meanColor))
      // console.log(meanColorArray);
      this.calculateSceneList(fileId, meanValueArray, meanColorArray, threshold, sheetId);
    }
    return true;
  }

  calculateSceneList(fileId, meanArray, meanColorArray, threshold = this.props.settings.defaultSceneDetectionThreshold, sheetId) {
    const { store } = this.context;
    const { files, settings } = this.props;
    let lastSceneCut = null;

    const differenceArray = [];
    meanArray.reduce((prev, curr) => {
        differenceArray.push(Math.abs(prev - curr));
        return curr;
    }, 0);

    store.dispatch(clearScenes(fileId, sheetId));

    const sceneList = []
    differenceArray.map((value, index) => {
      // initialise first scene cut
      if (lastSceneCut === null) {
        lastSceneCut = index;
      }
      if (value >= threshold) {
        if ((index - lastSceneCut) >= SCENE_DETECTION_MIN_SCENE_LENGTH) {
          const length = index - lastSceneCut; // length
          const start = lastSceneCut; // start
          const colorArray = meanColorArray[lastSceneCut + Math.floor(length / 2)];
          // [frameMean.w, frameMean.x, frameMean.y], // color
          sceneList.push({
            fileId,
            start,
            length,
            colorArray,
          });
          lastSceneCut = index;
        }
      }
      // console.log(`${index} - ${lastSceneCut} = ${index - lastSceneCut} - ${value >= threshold}`);
      return true;
      }
    );
    // add last scene
    const length = meanArray.length - lastSceneCut; // meanArray.length should be frameCount
    sceneList.push({
      fileId,
      start: lastSceneCut, // start
      length,
      colorArray: [128, 128, 128],
      // [frameMean.w, frameMean.x, frameMean.y], // color
    });

    const labels = [...Array(differenceArray.length).keys()].map((x) => String(x));
    const newChartData = {
      labels,
      datasets: [{
        label: "Difference",
        backgroundColor: 'rgb(255, 80, 6)',
        pointRadius: 2,
        data: differenceArray,
      },{
        label: "Mean",
        backgroundColor: 'rgba(255, 80, 6, 0.2)',
        pointRadius: 0,
        data: meanArray,
      }]
    };
    this.setState({
      chartData: newChartData,
    });

    // console.log(sceneList);

    // check if scenes detected
    if (sceneList.length !== 0) {
      const tempFile = files.find((file) => file.id === fileId);
      const clearOldScenes = true;
      store.dispatch(updateSheetType(tempFile.id, sheetId, SHEET_TYPE.SCENES));
      store.dispatch(updateSheetView(tempFile.id, sheetId, SHEET_VIEW.TIMELINEVIEW));
      store.dispatch(updateSheetName(tempFile.id, sheetId, getNewSheetName(getSheetCount(files, tempFile.id))));
      store.dispatch(updateSheetCounter(tempFile.id));
      store.dispatch(setCurrentSheetId(sheetId));
      store.dispatch(setDefaultSheetView(SHEET_VIEW.TIMELINEVIEW));
      store.dispatch(addScenes(tempFile, sceneList, clearOldScenes, settings.defaultCachedFramesSize, sheetId));
    } else {
      this.showMessage('No scenes detected', 3000);
    }
  }

  cancelFileScan(fileId) {
    ipcRenderer.send('message-from-mainWindow-to-opencvWorkerWindow', 'cancelFileScan', fileId);
    this.setState({
      fileScanRunning: false,
    });
    toast.update(fileId, {
      className: `${stylesPop.toast} ${stylesPop.toastError}`,
      // hideProgressBar: false,
      render: 'Shot detection was cancelled !',
      autoClose: 3000,
      closeButton: true,
      closeOnClick: true,
    })
    // toast.error("Shot detection was cancelled !", {
    //   toastId: `${fileId}-fileScanCancelled`,
    //   autoClose: 3000,
    // });
  }


  onScrubClick(file, scrubThumb) {
    const { store } = this.context;
    const { allScenes, thumbs } = this.props;
    const { keyObject } = this.state;

    store.dispatch(hideMovielist());
    store.dispatch(hideSettings());

    let scrubScene;
    if (allScenes !== undefined) {
      scrubScene = allScenes.find(scene => scene.sceneId === scrubThumb.thumbId);
    }

    // get thumb left and right of scrubThumb
    const indexOfThumb = thumbs.findIndex((thumb) => thumb.thumbId === scrubThumb.thumbId);
    const leftThumb = thumbs[Math.max(0, indexOfThumb - 1)];
    const rightThumb = thumbs[Math.min(thumbs.length - 1, indexOfThumb + 1)];

    // the three thumbs might not be in ascending order, left has to be lower, right has to be higher
    // create an array to compare the three thumbs
    const arrayToCompare = [leftThumb, rightThumb, scrubThumb];

    // copy the first array with slice so I can run it a second time (reduce mutates the array)
    const scrubThumbLeft = arrayToCompare.slice().reduce((prev, current) => prev.frameNumber < current.frameNumber ? prev : current);
    const scrubThumbRight = arrayToCompare.reduce((prev, current) => prev.frameNumber > current.frameNumber ? prev : current);

    this.setState({
      showScrubWindow: true,
      scrubThumb,
      scrubScene,
      scrubThumbLeft,
      scrubThumbRight,
    });
  }

  onExpandClick(file, sceneOrThumbId, parentSheetId) {
    const { store } = this.context;
    const { files, scenes, sheetsArray, sheetsByFileId, settings } = this.props;
    // console.log(file);
    // console.log(sceneOrThumbId);
    // console.log(parentSheetId);

    // open movie list so user sees that a new sheet got added
    this.showMovielist();

    // create scenesArray if it does not exist
    let sceneArray = scenes;
    if (sceneArray === undefined || sceneArray.length === 0) {
      sceneArray = createSceneArray(sheetsByFileId, file.id, parentSheetId);
      store.dispatch(updateSceneArray(file.id, parentSheetId, sceneArray));
    }
    // console.log(sceneArray);

    // get sceneArray
    const sceneIndex = sceneArray.findIndex(item => item.sceneId === sceneOrThumbId);
    const sheetId = sceneOrThumbId;
    // console.log(sheetId);

    // create new sheet if it does not already exist
    if (sheetsArray.findIndex(item => item === sheetId) === -1) {
      // log.debug(`addIntervalSheet as no thumbs were found for: ${file.name}`);
      store.dispatch(addIntervalSheet(
        file,
        sheetId,
        DEFAULT_THUMB_COUNT, // use constant value instead of defaultThumbCount
        sceneArray[sceneIndex].start,
        sceneArray[sceneIndex].start + sceneArray[sceneIndex].length - 1,
        settings.defaultCachedFramesSize
      ));
      store.dispatch(updateSheetName(file.id, sheetId, getNewSheetName(getSheetCount(files, file.id)))); // set name on file
      store.dispatch(updateSheetCounter(file.id));
      store.dispatch(updateSheetType(file.id, sheetId, SHEET_TYPE.INTERVAL));
    }
    store.dispatch(updateSheetView(file.id, sheetId, SHEET_VIEW.GRIDVIEW));
    store.dispatch(setDefaultSheetView(SHEET_VIEW.GRIDVIEW));
    store.dispatch(setCurrentSheetId(sheetId));
  }

  onAddThumbClick(file, existingThumb, insertWhere) {
    const { store } = this.context;
    // get thumb left and right of existingThumb
    const indexOfAllThumbs = this.props.allThumbs.findIndex((thumb) => thumb.thumbId === existingThumb.thumbId);
    const indexOfVisibleThumbs = this.props.thumbs.findIndex((thumb) => thumb.thumbId === existingThumb.thumbId);
    const existingThumbFrameNumber = existingThumb.frameNumber;
    const leftThumbFrameNumber = this.props.thumbs[Math.max(0, indexOfVisibleThumbs - 1)].frameNumber;
    const rightThumbFrameNumber = this.props.thumbs[Math.min(this.props.thumbs.length - 1, indexOfVisibleThumbs + 1)].frameNumber;
    const newFrameNumberAfter = limitFrameNumberWithinMovieRange(file, existingThumbFrameNumber + Math.round((rightThumbFrameNumber - existingThumbFrameNumber) / 2));
    const newFrameNumberBefore = limitFrameNumberWithinMovieRange(file, leftThumbFrameNumber + Math.round((existingThumbFrameNumber - leftThumbFrameNumber) / 2));

    const newThumbId = uuidV4();
    if (insertWhere === 'after') {
      store.dispatch(addThumb(
        this.props.file,
        this.props.settings.currentSheetId,
        newFrameNumberAfter,
        indexOfAllThumbs + 1,
        newThumbId,
        this.props.settings.defaultCachedFramesSize
      ));
    } else if (insertWhere === 'before') { // if shiftKey
      store.dispatch(addThumb(
        this.props.file,
        this.props.settings.currentSheetId,
        newFrameNumberBefore,
        indexOfAllThumbs,
        newThumbId,
        this.props.settings.defaultCachedFramesSize,
      ));
    }
  }

  onJumpToCutThumbClick(file, thumbId, otherSceneIs) {
    const { currentSheetId } = this.props;
    this.onChangeSheetViewClick(file.id, currentSheetId, SHEET_VIEW.TIMELINEVIEW);
    this.onJumpToCutSceneClick(file, thumbId, otherSceneIs);
  }

  onJumpToCutSceneClick(file, thumbId, otherSceneIs) {
    const { store } = this.context;
    const { allScenes, currentSheetId, sheetsByFileId, visibilitySettings } = this.props;

    store.dispatch(setView(VIEW.PLAYERVIEW));

    // get all scenes
    let otherScene;
    let cutFrameNumber;
    const selectedThumbsArray = []
    const clickedScene = allScenes.find(scene => scene.sceneId === thumbId);
    const indexOfVisibleScenes = allScenes.findIndex(scene => scene.sceneId === thumbId);

    // get scene before or after
    if (otherSceneIs === 'after') {
      // only set if before last scene
      if (indexOfVisibleScenes < (allScenes.length - 1)) {
        otherScene = allScenes[indexOfVisibleScenes + 1];
        cutFrameNumber = otherScene.start;
        selectedThumbsArray.push({
          thumbId: otherScene.sceneId,
        });
      }
    } else if (otherSceneIs === 'before') {
      // only set if after first scene
      if (indexOfVisibleScenes > 0) {
        cutFrameNumber = clickedScene.start;
        selectedThumbsArray.push({
          thumbId: clickedScene.sceneId,
        });
      }
    }
    this.setState({
      selectedThumbsArray,
      jumpToFrameNumber: cutFrameNumber,
    });
  }

  onCutSceneClick(frameToCut) {
    const { store } = this.context;
    const { allScenes, currentSheetId, file, thumbs } = this.props;

    const scene = getSceneFromFrameNumber(allScenes, frameToCut);

    // only cut if there isn't already a cut
    if (frameToCut !== scene.start) {
      store.dispatch(cutScene(thumbs, allScenes, file, currentSheetId, scene, frameToCut));
    } else {
      const message = 'There is already a cut';
      log.debug(message);
      this.showMessage(message, 3000);
    }
  }

  onMergeSceneClick(frameToCut) {
    const { store } = this.context;
    const { allScenes, currentSheetId, file, thumbs } = this.props;

    const adjacentSceneIndicesArray = getAdjacentSceneIndicesFromCut(allScenes, frameToCut);
    console.log(adjacentSceneIndicesArray);
    if (adjacentSceneIndicesArray.length === 2) {
      store.dispatch(mergeScenes(thumbs, allScenes, file, currentSheetId, adjacentSceneIndicesArray));
    }
    const firstSceneId = allScenes[adjacentSceneIndicesArray[0]].sceneId;
    console.log(firstSceneId);
    this.onSelectThumbMethod(firstSceneId); // select first scene
  }


  onScrubWindowMouseOver(e, sheetType) {
    const { file } = this.props;
    const { state } = this;

    if (e.clientY < (MENU_HEADER_HEIGHT + state.containerHeight)) {
      // const { sheetsByFileId, settings } = this.props;
      // // if sheet type interval then create 'artificial' scene Array
      // const sheetType = getSheetType(sheetsByFileId, fileId, sheetId, settings);

      let scrubFrameNumber;
      if (sheetType === SHEET_TYPE.INTERVAL) {
        scrubFrameNumber = getScrubFrameNumber(
          e.clientX,
          state.keyObject,
          state.scaleValueObject,
          file.frameCount,
          state.scrubThumb,
          state.scrubThumbLeft,
          state.scrubThumbRight,
        );
      } else {
        scrubFrameNumber = getSceneScrubFrameNumber(
          e.clientX,
          state.scaleValueObject,
          state.scrubThumb,
          state.scrubScene,
        );
      }
      this.updateOpencvVideoCanvas(scrubFrameNumber);
    } else {
      this.setState({
        showScrubWindow: false,
      });
    }
  }

  onScrubWindowClick(e, sheetType) {
    const { store } = this.context;
    const { file, settings, thumbs } = this.props;
    const { state } = this;

    if (e.clientY < (MENU_HEADER_HEIGHT + state.containerHeight)) {

      let scrubFrameNumber;
      if (sheetType === SHEET_TYPE.SCENES) {
        scrubFrameNumber = getSceneScrubFrameNumber(
          e.clientX,
          state.scaleValueObject,
          state.scrubThumb,
          state.scrubScene,
        );
        this.onChangeThumb(file, settings.currentSheetId, state.scrubThumb.thumbId, scrubFrameNumber, settings.defaultCachedFramesSize)
      } else {
        scrubFrameNumber = getScrubFrameNumber(
          e.clientX,
          state.keyObject,
          state.scaleValueObject,
          file.frameCount,
          state.scrubThumb,
          state.scrubThumbLeft,
          state.scrubThumbRight,
        );
        if (state.keyObject.altKey || state.keyObject.shiftKey) {
          const newThumbId = uuidV4();
          if (state.keyObject.altKey) {
            store.dispatch(addThumb(
              file,
              settings.currentSheetId,
              scrubFrameNumber,
              thumbs.find((thumb) => thumb.thumbId === state.scrubThumb.thumbId).index + 1,
              newThumbId,
              settings.defaultCachedFramesSize,
            ));
          } else { // if shiftKey
            store.dispatch(addThumb(
              file,
              settings.currentSheetId,
              scrubFrameNumber,
              thumbs.find((thumb) => thumb.thumbId === state.scrubThumb.thumbId).index,
              newThumbId,
              settings.defaultCachedFramesSize,
            ));
          }
        } else { // if normal set new thumb
          this.onChangeThumb(file, settings.currentSheetId, state.scrubThumb.thumbId, scrubFrameNumber, settings.defaultCachedFramesSize)
        }
      }
    }
    this.setState({
      showScrubWindow: false,
    });
  }

  onChangeThumb(file, sheetId, thumbId, frameNumber, defaultCachedFramesSize) {
    const { store } = this.context;
    store.dispatch(changeThumb(sheetId, file, thumbId, frameNumber, defaultCachedFramesSize));
  }

  onAddThumb(file, sheetId, newThumbId, frameNumber, index, defaultCachedFramesSize) {
    const { store } = this.context;
    store.dispatch(addThumb(
      file,
      sheetId,
      frameNumber,
      index,
      newThumbId,
      defaultCachedFramesSize
    ));
  }

  onViewToggle() {
    const { store } = this.context;
    if (this.props.visibilitySettings.defaultView === VIEW.STANDARDVIEW) {
      this.hideSettings();
      this.hideMovielist();
      store.dispatch(setView(VIEW.PLAYERVIEW));
    } else {
      store.dispatch(setView(VIEW.STANDARDVIEW));
    }
  }

  onSaveMoviePrint() {
    const { file, settings, scenes, sheetsByFileId, visibilitySettings } = this.props;
    const { currentFileId, currentSheetId, defaultMoviePrintWidth, defaultPaperAspectRatioInv } = settings;
    const { defaultSheetView, visibilityFilter } = visibilitySettings;

    const sheet = sheetsByFileId[file.id][currentSheetId];
    const secondsPerRow = getSecondsPerRow(sheetsByFileId, currentFileId, currentSheetId, settings);

    const scaleValueObject = getScaleValueObject(
      file,
      settings,
      visibilitySettings,
      getColumnCount(sheetsByFileId, file.id, currentSheetId, settings),
      file.thumbCount,
      defaultMoviePrintWidth,
      defaultSheetView === SHEET_VIEW.TIMELINEVIEW ? defaultMoviePrintWidth * defaultPaperAspectRatioInv : undefined,
      1,
      undefined,
      true,
      defaultSheetView !== SHEET_VIEW.TIMELINEVIEW ? undefined : scenes,
      secondsPerRow,
    );

    const dataToSend = {
      // scale: 1,
      elementId: defaultSheetView !== SHEET_VIEW.TIMELINEVIEW ? 'ThumbGrid' : 'SceneGrid',
      file,
      sheetId: currentSheetId,
      moviePrintWidth: defaultMoviePrintWidth,
      settings,
      sheet,
      visibilityFilter,
      scaleValueObject,
      scenes: defaultSheetView !== SHEET_VIEW.TIMELINEVIEW ? undefined : scenes,
      secondsPerRow,
    };
    // log.debug(dataToSend);
    this.setState(
      { savingMoviePrint: true },
      ipcRenderer.send('request-save-MoviePrint', dataToSend)
    );
  }

  onSaveAllMoviePrints() {
    log.debug('inside onSaveAllMoviePrints');
    const { files, sheetsByFileId } = this.props;
    const tempFileIds = files.map(file => file.id);
    const tempSheetObjects = [];
    files.map(file => {
      const fileId = file.id;
      const sheetIdArray = getSheetIdArray(sheetsByFileId, fileId);
      if (sheetIdArray !== undefined) {
        sheetIdArray.map(sheetId => {
          tempSheetObjects.push({
            fileId,
            sheetId,
          });
          return undefined;
        });
      } else {
        // if there are no sheets yet, add a new sheetId which
        tempSheetObjects.push({
          fileId,
          sheetId: uuidV4(),
        });
      }
      return undefined;
    });
    log.debug(tempFileIds);
    log.debug(tempSheetObjects);

    const sheetsToPrint = [];
    tempSheetObjects.forEach(sheet => {
      if (sheetsByFileId[sheet.fileId] === undefined ||
      sheetsByFileId[sheet.fileId][sheet.sheetId] === undefined ||
      sheetsByFileId[sheet.fileId][sheet.sheetId].thumbsArray === undefined) {
        // if no thumbs were found then initiate to getThumbsForFile
        sheetsToPrint.push({
          fileId: sheet.fileId,
          sheetId: sheet.sheetId,
          status: 'needsThumbs',
        });
      } else {
        // if thumbs were found then go directly to sheetsToPrint
        sheetsToPrint.push({
          fileId: sheet.fileId,
          sheetId: sheet.sheetId,
          status: 'readyForPrinting',
        });
      }
    })
    this.setState({
      sheetsToPrint,
      savingAllMoviePrints: true
    });
  }

  onAddIntervalSheet(sheetsByFileId, fileId, settings) {
    const { store } = this.context;
    const { files } = this.props;

    const newSheetId = uuidV4();
    // set columnCount as it is not defined yet
    this.getThumbsForFile(fileId, newSheetId);
    const newColumnCount = getColumnCount(sheetsByFileId, fileId, newSheetId, settings);
    store.dispatch(updateSheetColumnCount(fileId, newSheetId, newColumnCount));
    store.dispatch(updateSheetName(fileId, newSheetId, getNewSheetName(getSheetCount(files, fileId))));
    store.dispatch(updateSheetCounter(fileId));
    store.dispatch(updateSheetType(fileId, newSheetId, SHEET_TYPE.INTERVAL));
    store.dispatch(updateSheetView(fileId, newSheetId, SHEET_VIEW.GRIDVIEW));
    return newSheetId;
  }

  onAddIntervalSheetClick(fileId) {
    // log.debug(`FileListElement clicked: ${file.name}`);
    const { store } = this.context;
    const { sheetsByFileId, settings, visibilitySettings } = this.props;

    store.dispatch(setCurrentFileId(fileId));

    const newSheetId = this.onAddIntervalSheet(sheetsByFileId, fileId, settings);

    const sheetView = getSheetView(sheetsByFileId, fileId, newSheetId, visibilitySettings);
    this.onSetSheetClick(fileId, newSheetId, sheetView);

  }

  onFileListElementClick(fileId) {
    // log.debug(`FileListElement clicked: ${file.name}`);
    const { store } = this.context;
    const { sheetsByFileId, settings, visibilitySettings } = this.props;

    store.dispatch(setCurrentFileId(fileId));

    let newSheetId = getSheetId(sheetsByFileId, fileId);

    // When clicking on a filelist element for the first time
    if (newSheetId === undefined) {
      newSheetId = this.onAddIntervalSheet(sheetsByFileId, fileId, settings);
    }
    const sheetView = getSheetView(sheetsByFileId, fileId, newSheetId, visibilitySettings);
    console.log(sheetView);

    this.onSetSheetClick(fileId, newSheetId, sheetView);

  }

  onErrorPosterFrame(file) {
    const { store } = this.context;
    // store.dispatch(updateThumbObjectUrlFromDB(file.id, undefined, undefined, file.posterFrameId, true));
  }

  getThumbsForFile(fileId, newSheetId = uuidV4()) {
    log.debug(`inside getThumbsForFileId: ${fileId}`);
    const { store } = this.context;
    const { files, sheetsByFileId, settings } = this.props;
    const file = files.find(file2 =>file2.id === fileId);
    if (sheetsByFileId[fileId] === undefined ||
    sheetsByFileId[fileId][newSheetId] === undefined ||
    sheetsByFileId[fileId][newSheetId].thumbsArray === undefined) {
      log.debug(`addIntervalSheet as no thumbs were found for: ${file.name}`);
      store.dispatch(addIntervalSheet(
          file,
          newSheetId,
          settings.defaultThumbCount,
          file.fadeInPoint,
          file.fadeOutPoint,
          settings.defaultCachedFramesSize,
        )).catch(error => {
          console.log(error)
        });
    }
  }

  openMoviesDialog() {
    log.debug('inside openMoviesDialog');
    console.log(this);
    console.log(this.dropzoneRef);
    this.dropzoneRef.current.open();
  }

  onOpenFeedbackForm() {
    log.debug('onOpenFeedbackForm');
    this.setState(
      { showFeedbackForm: true }
    )
  }

  onCloseFeedbackForm() {
    log.debug('onCloseFeedbackForm');
    this.setState(
      { showFeedbackForm: false }
    )
  }

  onChangeRow = (value) => {
    this.setState({ thumbCountTemp: this.state.columnCountTemp * value });
    this.updateScaleValue();
  };

  onChangeColumn = (value) => {
    const { store } = this.context;
    const tempRowCount = Math.ceil(this.state.thumbCountTemp / this.state.columnCountTemp);
    this.setState({ columnCountTemp: value });
    if (this.state.reCapture) {
      this.setState({ thumbCountTemp: tempRowCount * value });
    }
    if (this.props.file !== undefined) {
      store.dispatch(updateSheetColumnCount(
        this.props.file.id,
        this.props.currentSheetId,
        value,
      ));
      store.dispatch(setDefaultColumnCount(value));
    }
    this.updateScaleValue();
  };

  onChangeColumnAndApply = (value) => {
    const { store } = this.context;
    this.setState({
      columnCountTemp: value,
      columnCount: value
    });
    if (this.props.file !== undefined) {
      store.dispatch(updateSheetColumnCount(
        this.props.file.id,
        this.props.currentSheetId,
        value,
      ));
      store.dispatch(setDefaultColumnCount(value));
    }
    this.updateScaleValue();
  };

  onShowPaperPreviewClick = (checked) => {
    const { store } = this.context;
    store.dispatch(setDefaultShowPaperPreview(checked));
  };

  onOutputPathFromMovieClick = (checked) => {
    const { store } = this.context;
    store.dispatch(setDefaultOutputPathFromMovie(checked));
  };

  onPaperAspectRatioClick = (value) => {
    const { store } = this.context;
    store.dispatch(setDefaultPaperAspectRatioInv(value));
  };

  onDetectInOutPointClick = (value) => {
    const { store } = this.context;
    store.dispatch(setDefaultDetectInOutPoint(value));
  };

  onReCaptureClick = (checked) => {
    // log.debug(`${this.state.columnCount} : ${this.state.columnCountTemp} || ${this.state.thumbCount} : ${this.state.thumbCountTemp}`);
    if (!checked) {
      this.setState({ thumbCountTemp: this.state.thumbCount });
    } else {
      const newThumbCount = this.state.columnCountTemp *
        Math.ceil(this.state.thumbCountTemp / this.state.columnCountTemp);
      this.setState({ thumbCountTemp: newThumbCount });
    }
    this.setState({ reCapture: checked });
  };

  onApplyNewGridClick = () => {
    const { store } = this.context;
    // log.debug(`${this.state.columnCount} : ${this.state.columnCountTemp} || ${this.state.thumbCount} : ${this.state.thumbCountTemp}`);
    this.setState({ columnCount: this.state.columnCountTemp });
    if (this.state.reCapture) {
      this.setState({ thumbCount: this.state.thumbCountTemp });
      this.onThumbCountChange(this.state.columnCountTemp, this.state.thumbCountTemp);
    }
    if (this.props.file !== undefined) {
      store.dispatch(updateSheetColumnCount(
        this.props.file.id,
        this.props.currentSheetId,
        this.state.columnCountTemp,
      ));
    }
    // this.hideSettings();
  };

  onCancelClick = () => {
    // log.debug(this.state.columnCount);
    // log.debug(this.state.thumbCount);
    this.setState({ columnCountTemp: this.state.columnCount });
    this.setState({ thumbCountTemp: this.state.thumbCount });
    this.hideSettings();
  };

  onThumbCountChange = (columnCount, thumbCount) => {
    const { store } = this.context;
    store.dispatch(setDefaultColumnCount(columnCount));
    store.dispatch(setDefaultThumbCount(thumbCount));
    if (this.props.currentFileId !== undefined) {
      store.dispatch(addIntervalSheet(
        this.props.file,
        this.props.settings.currentSheetId,
        thumbCount,
        getLowestFrame(getVisibleThumbs(
          (this.props.sheetsByFileId[this.props.currentFileId] === undefined)
            ? undefined : this.props.sheetsByFileId[this.props.currentFileId][this.props.settings.currentSheetId].thumbsArray,
          this.props.visibilitySettings.visibilityFilter
        )),
        getHighestFrame(getVisibleThumbs(
          (this.props.sheetsByFileId[this.props.currentFileId] === undefined)
            ? undefined : this.props.sheetsByFileId[this.props.currentFileId][this.props.settings.currentSheetId].thumbsArray,
          this.props.visibilitySettings.visibilityFilter
        )),
        this.props.settings.defaultCachedFramesSize,
      ));
    }
  };

  onChangeMinDisplaySceneLength = (value) => {
    const { store } = this.context;
    store.dispatch(
      setDefaultTimelineViewMinDisplaySceneLengthInFrames(
        Math.round(
          value * this.props.file.fps
        )
      )
    );
  };

  onChangeMargin = (value) => {
    const { store } = this.context;
    store.dispatch(setDefaultMarginRatio(value /
        store.getState().undoGroup.present.settings.defaultMarginSliderFactor));
  };

  onChangeSceneDetectionThreshold = (value) => {
    const { store } = this.context;
    store.dispatch(setDefaultSceneDetectionThreshold(value));
  };

  onChangeTimelineViewSecondsPerRow = (value) => {
    const { store } = this.context;
    const { file, currentSheetId } = this.props;

    if (file !== undefined) {
      store.dispatch(updateSheetSecondsPerRow(
        file.id,
        currentSheetId,
        value,
      ));
    }
    store.dispatch(setDefaultTimelineViewSecondsPerRow(value));
  };

  onChangeTimelineViewWidthScale = (value) => {
    const { store } = this.context;
    store.dispatch(setDefaultTimelineViewWidthScale(value));
  };

  onTimelineViewFlowClick = (value) => {
    const { store } = this.context;
    store.dispatch(setDefaultTimelineViewFlow(value));
  };

  onToggleHeaderClick = (value) => {
    const { store } = this.context;
    if (value === undefined) {
      const { settings } = this.props;
      const { defaultShowHeader } = settings;
      store.dispatch(setDefaultShowHeader(!defaultShowHeader));
    } else {
      store.dispatch(setDefaultShowHeader(value));
    }
  };

  onShowPathInHeaderClick = (value) => {
    const { store } = this.context;
    store.dispatch(setDefaultShowPathInHeader(value));
  };

  onShowDetailsInHeaderClick = (value) => {
    const { store } = this.context;
    store.dispatch(setDefaultShowDetailsInHeader(value));
  };

  onShowTimelineInHeaderClick = (value) => {
    const { store } = this.context;
    store.dispatch(setDefaultShowTimelineInHeader(value));
  };

  onRoundedCornersClick = (value) => {
    const { store } = this.context;
    store.dispatch(setDefaultRoundedCorners(value));
  };

  toggleZoom = () => {
    this.setState({
      zoom: !this.state.zoom
    });
  };

  disableZoom = () => {
    this.setState({
      zoom: false
    });
  };

  onToggleShowHiddenThumbsClick = () => {
    const { store } = this.context;
    if (this.props.visibilitySettings.visibilityFilter === 'SHOW_ALL') {
      store.dispatch(setVisibilityFilter('SHOW_VISIBLE'));
    } else {
      store.dispatch(setVisibilityFilter('SHOW_ALL'));
    }
  };

  onSetSheetFitClick = (value) => {
    const { store } = this.context;
    store.dispatch(setSheetFit(value));
    // disable zoom
    this.disableZoom();
  };

  onShowHiddenThumbsClick = (value) => {
    const { store } = this.context;
    if (value) {
      store.dispatch(setVisibilityFilter('SHOW_ALL'));
    } else {
      store.dispatch(setVisibilityFilter('SHOW_VISIBLE'));
    }
  };

  onThumbInfoClick = (value) => {
    const { store } = this.context;
    store.dispatch(setDefaultThumbInfo(value));
  };

  onRemoveMovieListItem = (fileId) => {
    const { store } = this.context;
    const { files } = this.props;
    if (files.length === 1) {
      store.dispatch(hideMovielist());
    }
    store.dispatch(removeMovieListItem(fileId));
    // store.dispatch(setCurrentSheetId(newSheetId));
  };

  onEditTransformListItemClick = (fileId) => {
    const { store } = this.context;
    const { files } = this.props;
    const file = files.find(file2 => file2.id === fileId);
    const { transformObject = {cropTop: 0, cropBottom: 0, cropLeft: 0, cropRight: 0} } = file; // initialise if undefined
    this.setState({
      showTransformModal: true,
      transformObject: Object.assign({fileId}, transformObject) // adding fileId
    })
  };

  onChangeTransform = (e) => {
    const { store } = this.context;
    const { transformObject } = this.state;
    const { cropTop, cropBottom, cropLeft, cropRight } = e.target;
    console.log(typeof cropTop.value);
    store.dispatch(
      updateCropping(
        transformObject.fileId,
        parseInt(cropTop.value, 10),
        parseInt(cropBottom.value, 10),
        parseInt(cropLeft.value, 10),
        parseInt(cropRight.value, 10)
        )
      );
    this.setState({
      showTransformModal: false,
      fileIdToBeRecaptured: transformObject.fileId,
    });
  };

  onScanMovieListItemClick = (fileId) => {
    const { files } = this.props;
    const file = files.find(file2 => file2.id === fileId);
    this.runSceneDetection(fileId, file.path, file.useRatio, undefined, undefined, file.transformObject);
  };

  onReplaceMovieListItemClick = (fileId) => {
    const { store } = this.context;
    const { files, settings, sheetsByFileId } = this.props;
    const file = files.find((file1) => file1.id === fileId);
    const { path: originalFilePath, lastModified: lastModifiedOfPrevious} = file;
    const newPathArray = dialog.showOpenDialog({
      title: 'Replace movie',
      defaultPath: originalFilePath,
      buttonLabel: 'Replace with',
      filters: [
        { name: "All Files", extensions: ["*"] },
      ],
      properties: ['openFile']
    });
    const newFilePath = (newPathArray !== undefined ? newPathArray[0] : undefined);
    if (newFilePath) {
      log.debug(newFilePath);
      const fileName = path.basename(newFilePath);
      const { lastModified, size}  = getFileStatsObject(newFilePath);
      store.dispatch(replaceFileDetails(fileId, newFilePath, fileName, size, lastModified));

      // change video for videoPlayer to the new one
      try {
        this.setState({
          opencvVideo: new opencv.VideoCapture(newFilePath),
        });
      } catch (e) {
        log.error(e);
      }

      // change fileScanStatus
      store.dispatch(updateFileScanStatus(fileId, false));
      // remove entries from frameScanList sqlite3
      deleteFileIdFromFrameScanList(fileId);

      // use lastModified as indicator if the movie which will be replaced existed
      // if lastModified is undefined, then do not onlyReplace
      let onlyReplace = true;
      if (lastModifiedOfPrevious === undefined) {
        console.log('lastModifiedOfPrevious is undefined');
        onlyReplace = false;
      }

      ipcRenderer.send('message-from-mainWindow-to-opencvWorkerWindow', 'send-get-file-details', fileId, newFilePath, file.posterFrameId, onlyReplace);
      if (onlyReplace) {
        this.setState({
          fileIdToBeRecaptured: fileId,
        })
      } else {
        this.setState({
          fileIdToBeCaptured: fileId,
        })
      }
    }
  };

  onDuplicateSheetClick = (fileId, sheetId) => {
    const { store } = this.context;
    const { files } = this.props;
    const newSheetId = uuidV4();
    store.dispatch(duplicateSheet(fileId, sheetId, newSheetId));
    store.dispatch(updateSheetName(fileId, newSheetId, getNewSheetName(getSheetCount(files, fileId)))); // set name on firstFile
    store.dispatch(updateSheetCounter(fileId));
    store.dispatch(setCurrentSheetId(newSheetId));
  };

  onExportSheetClick = (fileId, sheetId) => {
    const { files, settings, sheetsByFileId, visibilitySettings } = this.props;
    log.debug('onExportSheetClick');
    const frameNumberArray = getFramenumbersOfSheet(sheetsByFileId, fileId, sheetId, visibilitySettings);
    const sheetName = getSheetName(sheetsByFileId, fileId, sheetId);
    const fileName = getFileName(files, fileId);
    const filePath = getFilePath(files, fileId);
    const transformObject = getFileTransformObject(files, fileId);
    const columnCount = getColumnCount(sheetsByFileId, fileId, sheetId, settings);
    const exportObject = JSON.stringify({
      filePath,
      transformObject,
      columnCount,
      frameNumberArray,
    }, null, '\t'); // for pretty print with tab
    const filePathDirectory = path.dirname(filePath);
    const outputPath = settings.defaultOutputPathFromMovie ? filePathDirectory : settings.defaultOutputPath;
    const filePathAndName = path.join(
      outputPath,
      `${fileName}-${sheetName}.json`
    );
    const newFilePathAndName = dialog.showSaveDialog({
      defaultPath: filePathAndName,
      buttonLabel: 'Export',
      showsTagField: false,
    });
    if (newFilePathAndName !== undefined) {
      log.debug(exportObject);
      ipcRenderer.send('send-save-json-to-file', sheetId, newFilePathAndName, exportObject);
    }
  };

  onImportMoviePrint = (filePath = undefined) => {
    const { store } = this.context;
    const { files, settings } = this.props;
    log.debug('onImportMoviePrint');

    let newPath = filePath;

    // skip dialog if filePath already available
    if (filePath === undefined) {
      const newPathArray = dialog.showOpenDialog({
        filters: [
          { name: 'PNG or JSON', extensions: ['png', 'json'] },
        ],
        properties: ['openFile']
      });
      newPath = (newPathArray !== undefined ? newPathArray[0] : undefined);
    }

    if (newPath) {
      log.debug(newPath);
      fs.readFile(newPath, (err, data) => {
        if (err) {
          return log.error(err);
        }
        const fileExtension = path.extname(newPath).toLowerCase();

        let newFilePath;
        let transformObject;
        let columnCount;
        let frameNumberArray;
        let dataAvailable = false;

        if (fileExtension === '.png') {
          const chunks = extract(data);
          const textChunks = chunks.filter(chunk => chunk.name === 'tEXt')
            .map(chunk => text.decode(chunk.data));
          log.debug(`The png file ${newPath} has the following data embedded:`);
          log.debug(textChunks);

          if (textChunks.length !== 0) {
            newFilePath = textChunks.find(chunk => chunk.keyword === 'filePath').text;
            const transformObjectString = textChunks.find(chunk => chunk.keyword === 'transformObject').text;
            transformObject = (transformObjectString !== 'undefined') ? JSON.parse(transformObjectString) : undefined;
            columnCount = textChunks.find(chunk => chunk.keyword === 'columnCount').text;
            const frameNumberArrayString = textChunks.find(chunk => chunk.keyword === 'frameNumberArray').text;
            frameNumberArray = (frameNumberArrayString !== 'undefined') ? JSON.parse(frameNumberArrayString) : undefined;
            if (frameNumberArray !== undefined && frameNumberArray.length > 0) {
              dataAvailable = true;
            }
          }

        } else {
          const jsonData = JSON.parse(data);
          log.debug(`The json file ${newPath} has the following data:`);
          log.debug(jsonData);

          newFilePath = jsonData.filePath;
          transformObject = jsonData.transformObject;
          columnCount = jsonData.columnCount;
          frameNumberArray = jsonData.frameNumberArray;
          if (newFilePath !== undefined &&
            columnCount !== undefined &&
            frameNumberArray !== undefined &&
            frameNumberArray.length > 0) {
            dataAvailable = true;
          }
        }

        if (dataAvailable) {
          this.showMessage('Data was found! Loading...', 3000, 'success');
          const fileName = path.basename(newFilePath);
          const { lastModified, size}  = getFileStatsObject(newFilePath) || {};

          const fileId = uuidV4();
          const posterFrameId = uuidV4();
          const sheetId = uuidV4();
          const fileToAdd = {
            id: fileId,
            lastModified,
            name: fileName,
            path: newFilePath,
            size,
            // type: files[key].type,
            posterFrameId,
          };
          store.dispatch({
            type: 'ADD_MOVIE_LIST_ITEMS',
            payload: [fileToAdd],
          });
          if (transformObject !== undefined) {
            store.dispatch(setCropping(fileId, transformObject.cropTop, transformObject.cropBottom, transformObject.cropLeft, transformObject.cropRight));
          }
          store.dispatch(addNewThumbsWithOrder(fileToAdd, sheetId, frameNumberArray, settings.defaultCachedFramesSize));
          store.dispatch(updateSheetName(fileId, sheetId, getNewSheetName(getSheetCount(files, fileId)))); // set name on file
          store.dispatch(updateSheetCounter(fileId));
          store.dispatch(updateSheetColumnCount(fileId, sheetId, columnCount));
          store.dispatch(updateSheetType(fileId, sheetId, SHEET_TYPE.INTERVAL));
          store.dispatch(updateSheetView(fileId, sheetId, SHEET_VIEW.GRIDVIEW));
          store.dispatch(setDefaultSheetView(SHEET_VIEW.GRIDVIEW));
          store.dispatch(setCurrentSheetId(sheetId));
          store.dispatch(setCurrentFileId(fileId));
          ipcRenderer.send('message-from-mainWindow-to-opencvWorkerWindow', 'send-get-file-details', fileId, newFilePath, posterFrameId, false, true);
        } else {
          this.showMessage('No fitting data found or embedded', 3000, 'error');
        }
      });
    }
  };

  onClearMovieList = () => {
    const { store } = this.context;
    store.dispatch(clearMovieList());
    store.dispatch(hideMovielist());
    store.dispatch(hideSettings());
  };

  onDeleteSheetClick = (fileId, sheet) => {
    const { store } = this.context;
    const { sheetsByFileId } = this.props;
    store.dispatch(deleteSheets(fileId, sheet));
    const newSheetId = getSheetId(sheetsByFileId, fileId);
    store.dispatch(setCurrentSheetId(newSheetId));
  };

  onSetSheetClick = (fileId, sheetId, sheetView) => {
    const { store } = this.context;
    const { currentFileId } = this.props;
    if (fileId !== currentFileId) {
      store.dispatch(setCurrentFileId(fileId));
    }
    store.dispatch(setCurrentSheetId(sheetId));
    if (sheetView === SHEET_VIEW.TIMELINEVIEW) {
      this.onReCaptureClick(false);
    }
    store.dispatch(setDefaultSheetView(sheetView));
  };

  onChangeSheetViewClick = (fileId, sheetId, sheetView) => {
    const { store } = this.context;
    const { currentFileId, currentSheetId, sheetsByFileId, settings } = this.props;

    const theFileId = fileId || currentFileId;
    const theSheetId = sheetId || currentSheetId;

    // if sheet type interval then create 'artificial' scene Array
    const sheetType = getSheetType(sheetsByFileId, theFileId, theSheetId, settings);
    if (sheetType === SHEET_TYPE.INTERVAL) {
      const sceneArray = createSceneArray(sheetsByFileId, theFileId, theSheetId);
      store.dispatch(updateSceneArray(theFileId, theSheetId, sceneArray));
      // sceneArray.map(scene => {
      //   store.dispatch(updateSceneId(fileId, sheetId, scene.thumbId, scene.sceneId));
      //   return undefined;
      // })
    }
    store.dispatch(updateSheetView(theFileId, theSheetId, sheetView));

    if (sheetView === SHEET_VIEW.TIMELINEVIEW) {
      this.onReCaptureClick(false);
    }
    store.dispatch(setDefaultSheetView(sheetView));
  };

  toggleSheetView = (fileId, sheetId) => {
    const { sheetsByFileId, visibilitySettings } = this.props;
    const sheetView = getSheetView(sheetsByFileId, fileId, sheetId, visibilitySettings);
    let newSheetView;
    if (sheetView === SHEET_VIEW.GRIDVIEW) {
      newSheetView = SHEET_VIEW.TIMELINEVIEW;
    } else {
      newSheetView = SHEET_VIEW.GRIDVIEW;
    }
    this.onChangeSheetViewClick(fileId, sheetId, newSheetView);
  };

  setOrToggleDefaultSheetView = (sheetView = undefined) => {
    const { store } = this.context;
    const { visibilitySettings } = this.props;
    let newSheetView = sheetView;
    if (visibilitySettings.defaultSheetView === SHEET_VIEW.GRIDVIEW) {
      newSheetView = SHEET_VIEW.TIMELINEVIEW;
    } else if (visibilitySettings.defaultSheetView === SHEET_VIEW.TIMELINEVIEW) {
      newSheetView = SHEET_VIEW.GRIDVIEW;
    }
    store.dispatch(setDefaultSheetView(newSheetView));
  };

  onSetViewClick = (value) => {
    const { store } = this.context;
    const { currentFileId, currentSheetId, sheetsByFileId, settings } = this.props;

    if (value === VIEW.PLAYERVIEW) {
      this.hideSettings();
      this.hideMovielist();
    }

    // change defaultSheetView to gridview for interval type as it should not have
    // a cut mode (timelineview) in playerview
    const sheetType = getSheetType(sheetsByFileId, currentFileId, currentSheetId, settings);
    if (sheetType === SHEET_TYPE.INTERVAL) {
      store.dispatch(setDefaultSheetView(SHEET_VIEW.GRIDVIEW));
    }
    // remove selection when switching back to standard view
    if (value === VIEW.STANDARDVIEW) {
      this.onDeselectThumbMethod();
    }
    store.dispatch(setView(value));

  };

  onChangeOutputPathClick = () => {
    const { store } = this.context;
    const newPathArray = dialog.showOpenDialog({
      properties: ['openDirectory']
    });
    const newPath = (newPathArray !== undefined ? newPathArray[0] : undefined);
    if (newPath) {
      // log.debug(newPath);
      store.dispatch(setDefaultOutputPath(newPath));
    }
  };

  onOutputFormatClick = (value) => {
    const { store } = this.context;
    // log.debug(value);
    store.dispatch(setDefaultOutputFormat(value));
  };

  onCachedFramesSizeClick = (value) => {
    const { store } = this.context;
    // log.debug(value);
    store.dispatch(setDefaultCachedFramesSize(value));
  };

  onOverwriteClick = (value) => {
    const { store } = this.context;
    store.dispatch(setDefaultSaveOptionOverwrite(value));
  };

  onIncludeIndividualClick = (value) => {
    const { store } = this.context;
    store.dispatch(setDefaultSaveOptionIncludeIndividual(value));
  };

  onEmbedFrameNumbersClick = (value) => {
    const { store } = this.context;
    store.dispatch(setDefaultEmbedFrameNumbers(value));
  };

  onEmbedFilePathClick = (value) => {
    const { store } = this.context;
    store.dispatch(setDefaultEmbedFilePath(value));
  };

  onThumbnailScaleClick = (value) => {
    const { store } = this.context;
    store.dispatch(setDefaultThumbnailScale(value));
  };

  onMoviePrintWidthClick = (value) => {
    const { store } = this.context;
    store.dispatch(setDefaultMoviePrintWidth(value));
  };

  updateOpencvVideoCanvas(currentFrame) {
    setPosition(this.state.opencvVideo, currentFrame, this.props.file.useRatio);
    const frame = this.state.opencvVideo.read();
    if (!frame.empty) {
      const img = frame.resizeToMax(
        this.state.scaleValueObject.aspectRatioInv < 1 ?
        parseInt(this.state.scaleValueObject.scrubMovieWidth, 10) :
        parseInt(this.state.scaleValueObject.scrubMovieHeight, 10)
      );
      // renderImage(matResized, this.opencvVideoCanvasRef, opencv);
      const matRGBA = img.channels === 1 ? img.cvtColor(opencv.COLOR_GRAY2RGBA) : img.cvtColor(opencv.COLOR_BGR2RGBA);

      this.opencvVideoCanvasRef.current.height = img.rows;
      this.opencvVideoCanvasRef.current.width = img.cols;
      const imgData = new ImageData(
        new Uint8ClampedArray(matRGBA.getData()),
        img.cols,
        img.rows
      );
      const ctx = this.opencvVideoCanvasRef.current.getContext('2d');
      ctx.putImageData(imgData, 0, 0);
    }
  }

  render() {
    const { accept, dropzoneActive, objectUrlObjects, scaleValueObject } = this.state;
    const { store } = this.context;
    const { allScenes, allThumbs, currentFileId, currentSheetId, file, files, scenes, sheetsByFileId, settings, visibilitySettings } = this.props;

    const fileCount = files.length;

    const secondsPerRow = getSecondsPerRow(sheetsByFileId, currentFileId, currentSheetId, settings);
    const sheetView = getSheetView(sheetsByFileId, currentFileId, currentSheetId, visibilitySettings);
    const sheetType = getSheetType(sheetsByFileId, currentFileId, currentSheetId, settings);
    const { defaultSheetView } = visibilitySettings;


    let isGridView = true;
    if (sheetView === SHEET_VIEW.TIMELINEVIEW) {
      isGridView = false;
    }

    // get objectUrls by reading all currently visible thumbs and get the corresponding objectUrls from the objectUrlObjects
    let filteredObjectUrlObjects;
    if (allThumbs !== undefined && objectUrlObjects.length !== 0) {

      // create array of all currently visible frameIds
      const arrayOfFrameIds = allThumbs.map(thumb => thumb.frameId);

      // filter objectUrlObjects with arrayOfFrameIds
      filteredObjectUrlObjects = Object.keys(objectUrlObjects)
        .filter(key => arrayOfFrameIds.includes(key))
        .reduce((obj, key) => {
          return {
            ...obj,
            [key]: objectUrlObjects[key]
          };
        }, {});

      // console.log(filteredObjectUrlObjects);
    }

    let filteredPosterFrameObjectUrlObjects;
    if (files !== undefined && objectUrlObjects.length !== 0) {

      // get objectUrls by reading all files and get the corresponding objectUrls from the objectUrlObjects
      // create array of all currently visible frameIds
      const arrayOfPosterFrameIds = files.map(file => file.posterFrameId);

      // filter objectUrlObjects with arrayOfPosterFrameIds
      filteredPosterFrameObjectUrlObjects = Object.keys(objectUrlObjects)
        .filter(key => arrayOfPosterFrameIds.includes(key))
        .reduce((obj, key) => {
          return {
            ...obj,
            [key]: objectUrlObjects[key]
          };
        }, {});

      // console.log(filteredPosterFrameObjectUrlObjects);
    }

    // const chartHeight = this.state.containerHeight / 4;
    const chartHeight = 250;

    // only for savingAllMoviePrints
    // get name of file currently printing
    let fileToPrint;
    if (this.state.savingAllMoviePrints) {
      fileToPrint = getObjectProperty(
        () => this.props.files.find(
          file => file.id === getObjectProperty(
            () => this.state.sheetsToPrint.find(
              item => item.status === 'printing'
            ).fileId
          )
        ).name
      );
    }

    return (
      <Dropzone
        ref={this.dropzoneRef}
        noClick
        noKeyboard
        style={{ position: 'relative' }}
        accept={this.state.accept}
        onDrop={this.onDrop.bind(this)}
        onDragEnter={this.onDragEnter.bind(this)}
        onDragLeave={this.onDragLeave.bind(this)}
        className={styles.dropzoneshow}
        acceptClassName={styles.dropzoneshowAccept}
        rejectClassName={styles.dropzoneshowReject}
      >
        {({ getRootProps, getInputProps, isDragAccept, isDragReject }) => {
          return (
            <div {...getRootProps()}>
              <input {...getInputProps()} />
              <div className={`${styles.Site}`}>
                <HeaderComponent
                  visibilitySettings={visibilitySettings}
                  settings={settings}
                  file={file}
                  fileCount={fileCount}
                  toggleMovielist={this.toggleMovielist}
                  toggleSettings={this.toggleSettings}
                  toggleZoom={this.toggleZoom}
                  onToggleShowHiddenThumbsClick={this.onToggleShowHiddenThumbsClick}
                  onThumbInfoClick={this.onThumbInfoClick}
                  onImportMoviePrint={this.onImportMoviePrint}
                  onClearMovieList={this.onClearMovieList}
                  onSetViewClick={this.onSetViewClick}
                  onSetSheetFitClick={this.onSetSheetFitClick}
                  openMoviesDialog={this.openMoviesDialog}
                  checkForUpdates={this.checkForUpdates}
                  zoom={this.state.zoom}
                  scaleValueObject={scaleValueObject}
                  isGridView
                />
                {file &&
                  <FloatingMenu
                    visibilitySettings={visibilitySettings}
                    settings={settings}
                    scaleValueObject={scaleValueObject}
                    sheetView={sheetView}
                    toggleMovielist={this.toggleMovielist}
                    onAddIntervalSheetClick={this.onAddIntervalSheetClick}
                    onChangeSheetViewClick={this.onChangeSheetViewClick}
                    onScanMovieListItemClick={this.onScanMovieListItemClick}
                    zoom={this.state.zoom}
                    onSetViewClick={this.onSetViewClick}
                    onSetSheetFitClick={this.onSetSheetFitClick}
                    toggleZoom={this.toggleZoom}
                    onToggleShowHiddenThumbsClick={this.onToggleShowHiddenThumbsClick}
                    onThumbInfoClick={this.onThumbInfoClick}
                    onToggleHeaderClick={this.onToggleHeaderClick}
                    toggleSettings={this.toggleSettings}
                  />
                }
                <div
                  className={`${styles.SiteContent}`}
                  ref={(el) => { this.siteContent = el; }}
                  style={{
                    height: `calc(100vh - ${(MENU_HEADER_HEIGHT + MENU_FOOTER_HEIGHT)}px)`,
                  }}
                >
                  <div
                    className={`${styles.ItemSideBar} ${styles.ItemMovielist} ${visibilitySettings.showMovielist ? styles.ItemMovielistAnim : ''}`}
                  >
                    <FileList
                      files={files}
                      settings={settings}
                      visibilitySettings={visibilitySettings}
                      onFileListElementClick={this.onFileListElementClick}
                      onAddIntervalSheetClick={this.onAddIntervalSheetClick}
                      posterobjectUrlObjects={filteredPosterFrameObjectUrlObjects}
                      sheetsByFileId={sheetsByFileId}
                      onChangeSheetViewClick={this.onChangeSheetViewClick}
                      onSetSheetClick={this.onSetSheetClick}
                      onDuplicateSheetClick={this.onDuplicateSheetClick}
                      onExportSheetClick={this.onExportSheetClick}
                      onScanMovieListItemClick={this.onScanMovieListItemClick}
                      onReplaceMovieListItemClick={this.onReplaceMovieListItemClick}
                      onEditTransformListItemClick={this.onEditTransformListItemClick}
                      onRemoveMovieListItem={this.onRemoveMovieListItem}
                      onDeleteSheetClick={this.onDeleteSheetClick}
                      currentSheetId={currentSheetId}
                    />
                  </div>
                  <div
                    className={`${styles.ItemSideBar} ${styles.ItemSettings} ${visibilitySettings.showSettings ? styles.ItemSettingsAnim : ''}`}
                  >
                    <SettingsList
                      settings={settings}
                      visibilitySettings={visibilitySettings}
                      file={file}
                      sheetType={sheetType}
                      columnCountTemp={this.state.columnCountTemp}
                      thumbCountTemp={this.state.thumbCountTemp}
                      thumbCount={this.state.thumbCount}
                      rowCountTemp={Math.ceil(this.state.thumbCountTemp /
                        this.state.columnCountTemp)}
                      columnCount={this.state.columnCount}
                      rowCount={Math.ceil(this.state.thumbCount / this.state.columnCount)}
                      reCapture={this.state.reCapture}
                      onChangeColumn={this.onChangeColumn}
                      onChangeColumnAndApply={this.onChangeColumnAndApply}
                      onChangeRow={this.onChangeRow}
                      onShowPaperPreviewClick={this.onShowPaperPreviewClick}
                      onOutputPathFromMovieClick={this.onOutputPathFromMovieClick}
                      onPaperAspectRatioClick={this.onPaperAspectRatioClick}
                      onDetectInOutPointClick={this.onDetectInOutPointClick}
                      onReCaptureClick={this.onReCaptureClick}
                      onApplyNewGridClick={this.onApplyNewGridClick}
                      onCancelClick={this.onCancelClick}
                      onChangeMargin={this.onChangeMargin}
                      onChangeMinDisplaySceneLength={this.onChangeMinDisplaySceneLength}
                      sceneArray={scenes}
                      secondsPerRowTemp={secondsPerRow}
                      // secondsPerRowTemp={this.state.secondsPerRowTemp}
                      onChangeSceneDetectionThreshold={this.onChangeSceneDetectionThreshold}
                      onChangeTimelineViewSecondsPerRow={this.onChangeTimelineViewSecondsPerRow}
                      onChangeTimelineViewWidthScale={this.onChangeTimelineViewWidthScale}
                      onTimelineViewFlowClick={this.onTimelineViewFlowClick}
                      onToggleHeaderClick={this.onToggleHeaderClick}
                      onShowPathInHeaderClick={this.onShowPathInHeaderClick}
                      onShowDetailsInHeaderClick={this.onShowDetailsInHeaderClick}
                      onShowTimelineInHeaderClick={this.onShowTimelineInHeaderClick}
                      onRoundedCornersClick={this.onRoundedCornersClick}
                      onShowHiddenThumbsClick={this.onShowHiddenThumbsClick}
                      onThumbInfoClick={this.onThumbInfoClick}
                      onChangeOutputPathClick={this.onChangeOutputPathClick}
                      onOutputFormatClick={this.onOutputFormatClick}
                      onCachedFramesSizeClick={this.onCachedFramesSizeClick}
                      onOverwriteClick={this.onOverwriteClick}
                      onIncludeIndividualClick={this.onIncludeIndividualClick}
                      onEmbedFrameNumbersClick={this.onEmbedFrameNumbersClick}
                      onEmbedFilePathClick={this.onEmbedFilePathClick}
                      onThumbnailScaleClick={this.onThumbnailScaleClick}
                      onMoviePrintWidthClick={this.onMoviePrintWidthClick}
                      scaleValueObject={scaleValueObject}
                      runSceneDetection={this.runSceneDetection}
                      fileScanRunning={this.state.fileScanRunning}
                      showChart={this.state.showChart}
                      onToggleDetectionChart={this.onToggleDetectionChart}
                      recaptureAllFrames={this.recaptureAllFrames}
                      isGridView={isGridView}
                    />
                  </div>
                  <div
                    className={`${styles.ItemVideoPlayer} ${visibilitySettings.showMovielist ? styles.ItemMainLeftAnim : ''}`}
                    style={{
                      top: `${MENU_HEADER_HEIGHT + settings.defaultBorderMargin}px`,
                      transform: visibilitySettings.defaultView === VIEW.PLAYERVIEW ? `translate(0px, 0px)` : `translate(0, ${(scaleValueObject.videoPlayerHeight + settings.defaultVideoPlayerControllerHeight) * -1}px)`,
                      overflow: visibilitySettings.defaultView === VIEW.PLAYERVIEW ? 'visible' : 'hidden'
                    }}
                  >
                    { file ? (
                      <VideoPlayer
                        ref={(el) => { this.videoPlayer = el; }}
                        file={file}
                        currentSheetId={settings.currentSheetId}
                        defaultSheetView={defaultSheetView}
                        sheetType={sheetType}
                        keyObject={this.state.keyObject}
                        containerWidth={this.state.containerWidth}
                        scaleValueObject={scaleValueObject}
                        aspectRatioInv={scaleValueObject.aspectRatioInv}
                        height={scaleValueObject.videoPlayerHeight}
                        width={scaleValueObject.videoPlayerWidth}
                        objectUrlObjects={filteredObjectUrlObjects}
                        controllerHeight={settings.defaultVideoPlayerControllerHeight}
                        arrayOfCuts={this.props.arrayOfCuts}
                        scenes={allScenes}
                        thumbs={allThumbs}
                        selectedThumb={this.state.selectedThumbsArray.length !== 0 ?
                          this.state.selectedThumbsArray[0] : undefined}
                        jumpToFrameNumber={this.state.jumpToFrameNumber}
                        setOrToggleDefaultSheetView={this.setOrToggleDefaultSheetView}
                        onThumbDoubleClick={this.onViewToggle}
                        onChangeThumb={this.onChangeThumb}
                        onAddThumb={this.onAddThumb}
                        onSelectThumbMethod={this.onSelectThumbMethod}
                        onCutSceneClick={this.onCutSceneClick}
                        onMergeSceneClick={this.onMergeSceneClick}
                        opencvVideo={this.state.opencvVideo}
                        frameSize={settings.defaultCachedFramesSize}
                      />
                    ) :
                    (
                      <div
                        style={{
                          opacity: '0.3',
                        }}
                      >
                        <ThumbEmpty
                          color={(this.state.colorArray !== undefined ?
                            this.state.colorArray[0] : undefined)}
                          thumbImageObjectUrl={undefined}
                          aspectRatioInv={scaleValueObject.aspectRatioInv}
                          thumbWidth={scaleValueObject.videoPlayerWidth}
                          borderRadius={scaleValueObject.newBorderRadius}
                          margin={scaleValueObject.newThumbMargin}
                        />
                      </div>
                    )
                    }
                  </div>
                  <div
                    ref={(r) => { this.divOfSortedVisibleThumbGridRef = r; }}
                    className={`${styles.ItemMain} ${visibilitySettings.showMovielist ? styles.ItemMainLeftAnim : ''} ${visibilitySettings.showSettings ? styles.ItemMainRightAnim : ''} ${visibilitySettings.showSettings ? styles.ItemMainEdit : ''} ${visibilitySettings.defaultView === VIEW.PLAYERVIEW ? styles.ItemMainTopAnim : ''}`}
                    style={{
                      width: ( // use window width if any of these are true
                        // visibilitySettings.showSettings ||
                        defaultSheetView === SHEET_VIEW.TIMELINEVIEW ||
                        (visibilitySettings.defaultView !== VIEW.PLAYERVIEW &&
                          visibilitySettings.defaultSheetFit !== SHEET_FIT.HEIGHT &&
                          !this.state.zoom
                        ) ||
                        scaleValueObject.newMoviePrintWidth < this.state.containerWidth // if smaller, width has to be undefined otherwise the center align does not work
                      )
                        ? undefined : scaleValueObject.newMoviePrintWidth,
                      marginTop: visibilitySettings.defaultView !== VIEW.PLAYERVIEW ? undefined :
                        `${scaleValueObject.videoPlayerHeight +
                          (settings.defaultBorderMargin * 2)}px`,
                      minHeight: visibilitySettings.defaultView !== VIEW.PLAYERVIEW ? `calc(100vh - ${(MENU_HEADER_HEIGHT + MENU_FOOTER_HEIGHT)}px)` : undefined,
                      // backgroundImage: `url(${paperBorderPortrait})`,
                      backgroundImage: ((visibilitySettings.showSettings && settings.defaultShowPaperPreview) ||
                        (file && visibilitySettings.defaultView !== VIEW.PLAYERVIEW && settings.defaultShowPaperPreview)) ?
                        `url("data:image/svg+xml;utf8,<svg xmlns='http://www.w3.org/2000/svg' width='${(settings.defaultPaperAspectRatioInv < scaleValueObject.moviePrintAspectRatioInv) ? (scaleValueObject.newMoviePrintHeight / settings.defaultPaperAspectRatioInv) : scaleValueObject.newMoviePrintWidth}' height='${(settings.defaultPaperAspectRatioInv < scaleValueObject.moviePrintAspectRatioInv) ? scaleValueObject.newMoviePrintHeight : (scaleValueObject.newMoviePrintWidth * settings.defaultPaperAspectRatioInv)}' style='background-color: rgba(245,245,245,${visibilitySettings.showSettings ? 1 : 0.02});'></svg>")` : undefined,
                      backgroundRepeat: 'no-repeat',
                      backgroundPosition: `calc(50% - ${DEFAULT_MIN_MOVIEPRINTWIDTH_MARGIN / 2}px) 50%`,
                    }}
                  >
                    { (file || visibilitySettings.showSettings || this.state.loadingFirstFile) ? (
                      // (defaultSheetView === 'gridView') ? (
                      <Fragment>
                        <Conditional
                          // when in playerview use defaultSheetview which is used as cut and change modes, else use sheetView from sheet
                          if={visibilitySettings.defaultView === VIEW.PLAYERVIEW ?
                          defaultSheetView !== SHEET_VIEW.TIMELINEVIEW :
                          sheetView !== SHEET_VIEW.TIMELINEVIEW
                        }>
                          <SortedVisibleThumbGrid
                            colorArray={this.state.colorArray}
                            sheetView={sheetView}
                            sheetType={sheetType}
                            view={visibilitySettings.defaultView}
                            currentSheetId={settings.currentSheetId}
                            file={file}
                            inputRef={(r) => { this.sortedVisibleThumbGridRef = r; }}
                            keyObject={this.state.keyObject}
                            onAddThumbClick={this.onAddThumbClick}
                            onJumpToCutThumbClick={this.onJumpToCutThumbClick}
                            onScrubClick={this.onScrubClick}
                            onExpandClick={this.onExpandClick}
                            onThumbDoubleClick={this.onViewToggle}
                            scaleValueObject={scaleValueObject}
                            moviePrintWidth={scaleValueObject.newMoviePrintWidth}
                            selectedThumbsArray={this.state.selectedThumbsArray}
                            onSelectThumbMethod={this.onSelectThumbMethod}
                            settings={settings}
                            showMovielist={visibilitySettings.showMovielist}
                            showSettings={visibilitySettings.showSettings}
                            thumbCount={this.state.thumbCountTemp}
                            objectUrlObjects={filteredObjectUrlObjects}
                            thumbs={this.props.thumbs}
                            viewForPrinting={false}
                            frameSize={settings.defaultCachedFramesSize}
                            isGridView={isGridView}
                          />
                        </Conditional>
                        <Conditional
                          // when in playerview use defaultSheetview which is used as cut and change modes, else use sheetView from sheet
                          if={visibilitySettings.defaultView === VIEW.PLAYERVIEW ?
                          defaultSheetView === SHEET_VIEW.TIMELINEVIEW :
                          sheetView === SHEET_VIEW.TIMELINEVIEW
                        }>
                          <SortedVisibleSceneGrid
                            sheetView={sheetView}
                            sheetType={sheetType}
                            view={visibilitySettings.defaultView}
                            file={file}
                            currentSheetId={settings.currentSheetId}
                            frameCount={file ? file.frameCount : undefined}
                            inputRef={(r) => { this.sortedVisibleThumbGridRef = r; }}
                            keyObject={this.state.keyObject}
                            selectedThumbsArray={this.state.selectedThumbsArray}
                            onSelectThumbMethod={this.onSelectThumbMethod}
                            onDeselectThumbMethod={this.onDeselectThumbMethod}
                            onThumbDoubleClick={this.onViewToggle}
                            onJumpToCutSceneClick={this.onJumpToCutSceneClick}
                            onExpandClick={this.onExpandClick}
                            moviePrintWidth={scaleValueObject.newMoviePrintTimelineWidth}
                            moviePrintRowHeight={scaleValueObject.newTimelineRowHeight}
                            scaleValueObject={scaleValueObject}
                            scenes={visibilitySettings.defaultView === VIEW.PLAYERVIEW ? allScenes : scenes}
                            settings={settings}
                            showMovielist={visibilitySettings.showMovielist}
                            showSettings={visibilitySettings.showSettings}
                            objectUrlObjects={filteredObjectUrlObjects}
                            thumbs={this.props.thumbs}
                            currentSheetId={settings.currentSheetId}
                          />
                        </Conditional>
                        {false && <div
                          style={{
                            // background: 'green',
                            pointerEvents: 'none',
                            border: '5px solid green',
                            width: scaleValueObject.newMoviePrintTimelineWidth,
                            height: scaleValueObject.newMoviePrintTimelineHeight,
                            position: 'absolute',
                            left: visibilitySettings.showSettings ? '' : '50%',
                            top: '50%',
                            marginLeft: visibilitySettings.showSettings ? '' : scaleValueObject.newMoviePrintTimelineWidth/-2,
                            marginTop: scaleValueObject.newMoviePrintTimelineHeight/-2,
                          }}
                        />}
                      </Fragment>
                    ) :
                    (
                      <div
                        className={styles.ItemMainStartupContainer}
                      >
                        <img
                          data-tid='startupImg'
                          src={startupImg}
                          style={{
                            width: `calc(100vw - ${(MENU_HEADER_HEIGHT + MENU_FOOTER_HEIGHT)}px)`,
                            height: `calc(100vh - ${(MENU_HEADER_HEIGHT + MENU_FOOTER_HEIGHT)}px)`,
                            maxWidth: 1000,
                            maxHeight: 500,
                            margin: 'auto'
                          }}
                          alt=""
                        />
                      </div>
                    )
                    }
                  </div>
                </div>
                <Modal
                  open={this.state.showFeedbackForm}
                  onClose={() => this.setState({ intendToCloseFeedbackForm: true})}
                  closeIcon
                  // closeOnEscape={false}
                  // closeOnRootNodeClick={false}
                  // basic
                  size='fullscreen'
                  style={{
                    marginTop: 0,
                    height: '80vh',
                  }}
                  onMount={() => {
                    setTimeout(() => {
                      this.webviewRef.current.addEventListener('ipc-message', event => {
                        // log.debug(event);
                        log.debug(event.channel);
                        if (event.channel === 'wpcf7mailsent') {
                          const rememberEmail = event.args[0].findIndex((argument) => argument.name === 'checkbox-remember-email[]') >= 0;
                          if (rememberEmail) {
                            const emailAddressFromForm = event.args[0].find((argument) => argument.name === 'your-email').value;
                            store.dispatch(setEmailAddress(emailAddressFromForm));
                          }
                          this.onCloseFeedbackForm();
                        }
                      })
                      // log.debug(this.webviewRef.current.getWebContents());
                      // this.webviewRef.current.addEventListener('dom-ready', () => {
                      //   this.webviewRef.current.openDevTools();
                      // })
                      // this.webviewRef.current.addEventListener('did-stop-loading', (event) => {
                      //   log.debug(event);
                      // });
                      // this.webviewRef.current.addEventListener('did-start-loading', (event) => {
                      //   log.debug(event);
                      // });
                    }, 300); // wait a tiny bit until webview is mounted
                  }}
                >
                  <Modal.Content
                    // scrolling
                    style={{
                      // overflow: 'auto',
                      // height: '80vh',
                    }}
                  >
                    <webview
                      autosize='true'
                      // nodeintegration='true'
                      // disablewebsecurity='true'
                      // minheight='80vh'
                      style={{
                        height: '80vh',
                      }}
                      preload='./webViewPreload.js'
                      ref={this.webviewRef}
                      src={`http://movieprint.fakob.com/feedback-for-movieprint-app?app-version=${process.platform}-${os.release()}-${app.getName()}-${app.getVersion()}&your-email=${settings.emailAddress}`}
                    />
                    <Modal
                      open={this.state.intendToCloseFeedbackForm}
                      basic
                      size='mini'
                      style={{
                        position: 'absolute',
                        left: '50%',
                        top: '50%',
                        transform: 'translate(-50%, -50%)',
                        margin: 'auto !important'
                      }}
                    >
                      <Modal.Content>
                        <p>
                          Close the feedback form?
                        </p>
                      </Modal.Content>
                      <Modal.Actions>
                        <Button basic color='red' inverted onClick={() => this.setState({ intendToCloseFeedbackForm: false})}>
                          <Icon name='remove' /> Cancel
                        </Button>
                        <Button color='green' inverted onClick={() => this.setState({ showFeedbackForm: false, intendToCloseFeedbackForm: false})}>
                          <Icon name='checkmark' /> Close
                        </Button>
                      </Modal.Actions>
                    </Modal>
                  </Modal.Content>
                </Modal>
                <Modal
                  open={this.state.showUpdates}
                  onClose={() => this.setState({ showUpdates: false})}
                  closeIcon
                  // closeOnEscape={false}
                  // closeOnRootNodeClick={false}
                  // basic
                  size='fullscreen'
                  style={{
                    marginTop: 0,
                    height: '80vh',
                  }}
                >
                  <Modal.Content
                    // scrolling
                    style={{
                      // overflow: 'auto',
                      // height: '80vh',
                    }}
                  >
                    <webview
                      autosize='true'
                      // nodeintegration='true'
                      // disablewebsecurity='true'
                      // minheight='80vh'
                      style={{
                        height: '80vh',
                      }}
                      preload='./webViewPreload.js'
                      ref={this.webviewRef}
                      src={`https://movieprint.fakob.com/movieprint-changelog/`}
                    />
                  </Modal.Content>
                </Modal>
                <Footer
                  visibilitySettings={visibilitySettings}
                  file={file}
                  onOpenFeedbackForm={this.onOpenFeedbackForm}
                  showFeedbackForm={this.state.showFeedbackForm}
                  onSaveMoviePrint={this.onSaveMoviePrint}
                  onSaveAllMoviePrints={this.onSaveAllMoviePrints}
                  savingMoviePrint={this.state.savingMoviePrint}
                  savingAllMoviePrints={this.state.savingAllMoviePrints}
                  defaultSheetView={defaultSheetView}
                  defaultView={visibilitySettings.defaultView}
                />
              </div>
              { this.state.showScrubWindow &&
                <Scrub
                  opencvVideoCanvasRef={this.opencvVideoCanvasRef}
                  file={file}
                  settings={settings}
                  sheetType={sheetType}
                  objectUrlObjects={filteredObjectUrlObjects}
                  keyObject={this.state.keyObject}
                  scrubThumb={this.state.scrubThumb}
                  scrubThumbLeft={this.state.scrubThumbLeft}
                  scrubThumbRight={this.state.scrubThumbRight}
                  scaleValueObject={scaleValueObject}
                  containerWidth={this.state.containerWidth}
                  containerHeight={this.state.containerHeight}
                  onScrubWindowMouseOver={this.onScrubWindowMouseOver}
                  onScrubWindowClick={this.onScrubWindowClick}
                />
              }
              { this.state.showChart &&
                <div
                  className={styles.chart}
                  style={{
                    height: `${chartHeight}px`,
                  }}
                >
                  <Line
                    data={this.state.chartData}
                    // width={scaleValueObject.newMoviePrintWidth}
                    // width={this.state.containerWidth}
                    height={chartHeight}
                    options={{
                      responsive: true,
                      maintainAspectRatio: false,
                      barPercentage: 1.0,
                      categoryPercentage: 1.0,
                      elements: {
                        line: {
                          tension: 0, // disables bezier curves
                        }
                      },
                      animation: {
                        duration: 0, // general animation time
                      },
                      hover: {
                        animationDuration: 0, // duration of animations when hovering an item
                      },
                      responsiveAnimationDuration: 0, // animation duration after a resize
                    }}
                  />
                </div>
              }
              <Modal
                open={this.state.showTransformModal}
                onClose={() => this.setState({ showTransformModal: false})}
                size='small'
                closeIcon
              >
                <Modal.Header>Set transform</Modal.Header>
                <Modal.Content image>
                  <Modal.Description>
                    <Form onSubmit={this.onChangeTransform}>
                      <Form.Group>
                        <Header as='h3'>Cropping in pixel</Header>
                        <Form.Input name='cropTop' label='From top' placeholder='top' type='number' min='0' width={3} defaultValue={this.state.transformObject.cropTop} />
                        <Form.Input name='cropBottom' label='From bottom' placeholder='bottom' type='number' min='0' width={3} defaultValue={this.state.transformObject.cropBottom} />
                        <Form.Input name='cropLeft' label='From left' placeholder='left' type='number' min='0' width={3} defaultValue={this.state.transformObject.cropLeft} />
                        <Form.Input name='cropRight' label='From right' placeholder='right' type='number' min='0' width={3} defaultValue={this.state.transformObject.cropRight} />
                      </Form.Group>
                    <Form.Button content='Update cropping' />
                    </Form>
                  </Modal.Description>
                </Modal.Content>
              </Modal>
              <Modal
                open={this.state.savingAllMoviePrints}
                basic
                size='tiny'
                style={{
                  position: 'absolute',
                  left: '50%',
                  top: '50%',
                  transform: 'translate(-50%, -50%)',
                  margin: 'auto !important'
                }}
              >
                <Container
                  textAlign='center'
                >
                  <Header as='h2' inverted>
                    {`Saving ${this.state.sheetsToPrint.filter(item => item.status === 'done').length + 1} of ${this.state.sheetsToPrint.filter(item => item.status !== 'undefined').length} MoviePrints`}
                  </Header>
                  {!fileToPrint && <Loader
                    active
                    size='mini'
                    inline
                  />}
                  {fileToPrint || ' '}
                  <Progress
                    percent={
                      ((this.state.sheetsToPrint.filter(item => item.status === 'done').length + 1.0) /
                      this.state.sheetsToPrint.filter(item => item.status !== 'undefined').length) * 100
                    }
                    size='tiny'
                    indicating
                    inverted
                  />
                  <Divider hidden />
                  <Button
                    color='red'
                    onClick={() => this.setState({ savingAllMoviePrints: false})}
                  >
                    <Icon name='remove' /> Cancel
                  </Button>
                </Container>
              </Modal>
<<<<<<< HEAD
              <ToastContainer
                transition={Zoom}
                draggable={false}
                hideProgressBar
                progressClassName={stylesPop.toastProgress}
=======
              <SemanticToastContainer
                className={`${stylesToast.uiAlerts} ${stylesToast.topRight}`}
>>>>>>> cdffbb24
              />
              { dropzoneActive &&
                <div
                  className={`${styles.dropzoneshow} ${isDragAccept ? styles.dropzoneshowAccept : ''} ${isDragReject ? styles.dropzoneshowReject : ''}`}
                >
                  <div
                    className={styles.dropzoneshowContent}
                  >
                    {`${isDragAccept ? (this.state.keyObject.altKey ? 'CLEAR LIST AND ADD MOVIES' : 'ADD MOVIES TO LIST') : ''} ${isDragReject ? 'NOT ALLOWED' : ''}`}
                    <div
                      className={styles.dropZoneSubline}
                    >
                      {`${isDragAccept ? (this.state.keyObject.altKey ? '' : 'PRESS ALT TO CLEAR LIST AND ADD MOVIES') : ''}`}
                    </div>
                  </div>
                </div>
              }
            </div>
          );
        }}
      </Dropzone>
    );
  }
}

const mapStateToProps = state => {
  const { visibilitySettings } = state;
  const { settings, sheetsByFileId, files } = state.undoGroup.present;
  const { currentFileId, currentSheetId } = settings;
  const sheetsArray = (sheetsByFileId[currentFileId] === undefined)
    ? [] : Object.getOwnPropertyNames(sheetsByFileId[currentFileId]);
  const allThumbs = (sheetsByFileId[currentFileId] === undefined ||
    sheetsByFileId[currentFileId][settings.currentSheetId] === undefined)
    ? undefined : sheetsByFileId[currentFileId][settings.currentSheetId].thumbsArray;
  const allScenes = (sheetsByFileId[currentFileId] === undefined ||
    sheetsByFileId[currentFileId][settings.currentSheetId] === undefined)
    ? undefined : sheetsByFileId[currentFileId][settings.currentSheetId].sceneArray;
  const arrayOfCuts = allScenes === undefined ? [] : allScenes.map(scene => scene.start);
  return {
    sheetsArray,
    sheetsByFileId,
    thumbs: getVisibleThumbs(
      allThumbs,
      visibilitySettings.visibilityFilter
    ),
    allThumbs,
    currentFileId,
    currentSheetId,
    files,
    file: files
      .find((file) => file.id === currentFileId),
    allScenes,
    scenes: getVisibleThumbs(
      allScenes,
      visibilitySettings.visibilityFilter
    ),
    arrayOfCuts,
    settings,
    visibilitySettings,
    defaultThumbCount: settings.defaultThumbCount,
    defaultColumnCount: settings.defaultColumnCount,
  };
};

App.contextTypes = {
  store: PropTypes.object
};

App.defaultProps = {
  currentFileId: undefined,
  currentSheetId: undefined,
  file: undefined,
  thumbs: [],
  sheetsByFileId: {},
  scenes: [],
};

App.propTypes = {
  currentFileId: PropTypes.string,
  currentSheetId: PropTypes.string,
  file: PropTypes.shape({
    id: PropTypes.string,
    width: PropTypes.number,
    height: PropTypes.number,
    columnCount: PropTypes.number,
    path: PropTypes.string,
    useRatio: PropTypes.bool,
  }),
  settings: PropTypes.object.isRequired,
  thumbs: PropTypes.array,
  sheetsByFileId: PropTypes.object,
  allScenes: PropTypes.array,
  scenes: PropTypes.array,
  visibilitySettings: PropTypes.object.isRequired,
};

export default connect(mapStateToProps)(App);<|MERGE_RESOLUTION|>--- conflicted
+++ resolved
@@ -4,7 +4,6 @@
 import Dropzone from 'react-dropzone';
 import fs from 'fs';
 import { TransitionablePortal, Segment, Progress, Modal, Button, Icon, Container, Loader, Header, Divider, Form } from 'semantic-ui-react';
-import { SemanticToastContainer, toast } from 'react-semantic-toasts';
 import uuidV4 from 'uuid/v4';
 import {Line, defaults} from 'react-chartjs-2';
 import path from 'path';
@@ -13,11 +12,8 @@
 import Database from 'better-sqlite3';
 import extract from 'png-chunks-extract';
 import text from 'png-chunk-text';
-<<<<<<< HEAD
 import { Zoom, ToastContainer, toast } from 'react-toastify';
-=======
 import axios from 'axios';
->>>>>>> cdffbb24
 
 import '../app.global.css';
 import FileList from './FileList';
@@ -63,7 +59,6 @@
 } from '../utils/utils';
 import styles from './App.css';
 import stylesPop from '../components/Popup.css';
-import stylesToast from '../components/react-semantic-alert.css';
 import {
   addIntervalSheet,
   addScene,
@@ -161,7 +156,7 @@
 const compareVersions = require('compare-versions');
 
 const { ipcRenderer } = require('electron');
-const { dialog, app } = require('electron').remote;
+const { dialog, app, shell } = require('electron').remote;
 const opencv = require('opencv4nodejs');
 
 const moviePrintDB = new Database(FRAMESDB_PATH, { verbose: console.log });
@@ -1165,20 +1160,19 @@
 
   checkForUpdates() {
     // check for updates
-    console.log(this.state);
+    this.setState({
+      isCheckingForUpdates: true,
+    });
     let latestVersion = null;
     const { platform } = process;
-    axios.get('https://movieprint.fakob.com/wp-json/wp/v2/pages/522')
-    // axios.get('https://api.github.com/repos/fakob/MoviePrint_v004/releases/latest')
-    // axios.get('https://api.github.com/users/fakob')
-    // .then(response => this.setState({username: response.data.name}))
+    axios.get(
+      'https://movieprint.fakob.com/wp-json/wp/v2/pages/522',
+      {
+        timeout: 30000
+      }
+    )
     .then(response => {
-      console.log(response);
-      // console.log(response.data.tag_name);
-      // console.log(response.data.name);
-      console.log(response.data.acf);
-      console.log(response.data.acf.windows_version_number);
-      console.log(response.data.acf.mac_version_number);
+      log.debug(response.data.acf);
       if (platform === 'darwin') {
         latestVersion = response.data.acf.mac_version_number;
       } else if (platform === 'win32') {
@@ -1186,31 +1180,43 @@
       }
       const thisVersion = app.getVersion();
       const updateAvailable = compareVersions(latestVersion, thisVersion);
-      // if (updateAvailable) {
-      if (true) {
-        this.setState({
-          showUpdates: true,
-        })
+      log.debug(`this version: ${thisVersion}, latest version: ${latestVersion}, update available: ${updateAvailable}`);
+      if (updateAvailable > 0) {
+        toast(({ closeToast }) => (
+          <div>
+            An update is available: {latestVersion} <br/>
+            Your version is: {thisVersion} <br/><br/>
+            <Button
+              compact
+              fluid
+              content="See what's new"
+              onClick={() => {
+                shell.openExternal('https://movieprint.fakob.com/movieprint-changelog/');
+                closeToast();
+              }}
+            />
+          </div>
+        ), {
+          className: `${stylesPop.toast} ${stylesPop.toastSuccess}`,
+          autoClose: false,
+        });
+      } else {
+        this.showMessage(`Your version is up to date: ${thisVersion}`, 3000, 'info');
       }
-      // console.log(compareVersions(latestVersion, '0.2.1'));
-      console.log(updateAvailable);
-      setTimeout(() => {
-        toast({
-          type: 'warning',
-          icon: 'envelope',
-          title: 'Warning Toast',
-          description: `This version: ${thisVersion}
-          Latest version: ${latestVersion}
-          An update is available: ${updateAvailable}`,
-          animation: 'bounce',
-          time: 5000,
-          onClick: () => alert('you click on the toast'),
-          onClose: () => alert('you close this toast')
-        });
-      }, 0);
+
+      this.setState({
+        isCheckingForUpdates: undefined,
+      });
+
       return undefined;
     }).catch((error) => {
+      this.showMessage(`There has been an error while checking for updates:
+        ${error}`, 3000, 'error');
       log.error(error);
+
+      this.setState({
+        isCheckingForUpdates: undefined,
+      });
     });
   }
 
@@ -2813,7 +2819,9 @@
                   onSetSheetFitClick={this.onSetSheetFitClick}
                   openMoviesDialog={this.openMoviesDialog}
                   checkForUpdates={this.checkForUpdates}
+                  onOpenFeedbackForm={this.onOpenFeedbackForm}
                   zoom={this.state.zoom}
+                  isCheckingForUpdates={this.state.isCheckingForUpdates}
                   scaleValueObject={scaleValueObject}
                   isGridView
                 />
@@ -3127,11 +3135,12 @@
                   // closeOnEscape={false}
                   // closeOnRootNodeClick={false}
                   // basic
-                  size='fullscreen'
-                  style={{
-                    marginTop: 0,
-                    height: '80vh',
-                  }}
+                  // size='fullscreen'
+                  // style={{
+                  //   marginTop: 0,
+                  //   height: '80vh',
+                  // }}
+                  className={styles.feedbackFormModal}
                   onMount={() => {
                     setTimeout(() => {
                       this.webviewRef.current.addEventListener('ipc-message', event => {
@@ -3146,16 +3155,6 @@
                           this.onCloseFeedbackForm();
                         }
                       })
-                      // log.debug(this.webviewRef.current.getWebContents());
-                      // this.webviewRef.current.addEventListener('dom-ready', () => {
-                      //   this.webviewRef.current.openDevTools();
-                      // })
-                      // this.webviewRef.current.addEventListener('did-stop-loading', (event) => {
-                      //   log.debug(event);
-                      // });
-                      // this.webviewRef.current.addEventListener('did-start-loading', (event) => {
-                      //   log.debug(event);
-                      // });
                     }, 300); // wait a tiny bit until webview is mounted
                   }}
                 >
@@ -3170,10 +3169,7 @@
                       autosize='true'
                       // nodeintegration='true'
                       // disablewebsecurity='true'
-                      // minheight='80vh'
-                      style={{
-                        height: '80vh',
-                      }}
+                      className={styles.feedbackFormWebView}
                       preload='./webViewPreload.js'
                       ref={this.webviewRef}
                       src={`http://movieprint.fakob.com/feedback-for-movieprint-app?app-version=${process.platform}-${os.release()}-${app.getName()}-${app.getVersion()}&your-email=${settings.emailAddress}`}
@@ -3206,45 +3202,9 @@
                     </Modal>
                   </Modal.Content>
                 </Modal>
-                <Modal
-                  open={this.state.showUpdates}
-                  onClose={() => this.setState({ showUpdates: false})}
-                  closeIcon
-                  // closeOnEscape={false}
-                  // closeOnRootNodeClick={false}
-                  // basic
-                  size='fullscreen'
-                  style={{
-                    marginTop: 0,
-                    height: '80vh',
-                  }}
-                >
-                  <Modal.Content
-                    // scrolling
-                    style={{
-                      // overflow: 'auto',
-                      // height: '80vh',
-                    }}
-                  >
-                    <webview
-                      autosize='true'
-                      // nodeintegration='true'
-                      // disablewebsecurity='true'
-                      // minheight='80vh'
-                      style={{
-                        height: '80vh',
-                      }}
-                      preload='./webViewPreload.js'
-                      ref={this.webviewRef}
-                      src={`https://movieprint.fakob.com/movieprint-changelog/`}
-                    />
-                  </Modal.Content>
-                </Modal>
                 <Footer
                   visibilitySettings={visibilitySettings}
                   file={file}
-                  onOpenFeedbackForm={this.onOpenFeedbackForm}
-                  showFeedbackForm={this.state.showFeedbackForm}
                   onSaveMoviePrint={this.onSaveMoviePrint}
                   onSaveAllMoviePrints={this.onSaveAllMoviePrints}
                   savingMoviePrint={this.state.savingMoviePrint}
@@ -3368,16 +3328,11 @@
                   </Button>
                 </Container>
               </Modal>
-<<<<<<< HEAD
               <ToastContainer
                 transition={Zoom}
                 draggable={false}
                 hideProgressBar
                 progressClassName={stylesPop.toastProgress}
-=======
-              <SemanticToastContainer
-                className={`${stylesToast.uiAlerts} ${stylesToast.topRight}`}
->>>>>>> cdffbb24
               />
               { dropzoneActive &&
                 <div
