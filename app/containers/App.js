import React, { Component } from 'react';
import { connect } from 'react-redux';
import PropTypes from 'prop-types';
import Dropzone from 'react-dropzone';
<<<<<<< HEAD
import { TransitionablePortal, Segment, Progress, Modal, Button, Icon } from 'semantic-ui-react';
=======
import { TransitionablePortal, Segment, Progress } from 'semantic-ui-react';
import uuidV4 from 'uuid/v4';
>>>>>>> 3d4685d1

import '../app.global.css';
import FileList from '../containers/FileList';
import SettingsList from '../containers/SettingsList';
import SortedVisibleThumbGrid from '../containers/VisibleThumbGrid';
import ErrorBoundary from '../components/ErrorBoundary';
import Header from '../components/Header';
import Footer from '../components/Footer';
import VideoPlayer from '../components/VideoPlayer';
import ThumbEmpty from '../components/ThumbEmpty';
import { getLowestFrame,
  getHighestFrame,
  getVisibleThumbs,
  getColumnCount,
  getThumbsCount,
  getMoviePrintColor,
  getScaleValueObject,
  getObjectProperty,
  setPosition,
  renderImage,
  mapRange,
} from '../utils/utils';
// import saveMoviePrint from '../utils/saveMoviePrint';
import styles from './App.css';
import stylesPop from './../components/Popup.css';
import {
  setNewMovieList, showMovielist, hideMovielist, showSettings, hideSettings,
  showThumbView, showMoviePrintView, addDefaultThumbs, setDefaultThumbCount, setDefaultColumnCount,
  setVisibilityFilter, setCurrentFileId, updateFileColumnCount,
  updateFileDetails, clearThumbs, updateThumbImage, setDefaultMarginRatio, setDefaultShowHeader,
  setDefaultRoundedCorners, setDefaultThumbInfo, setDefaultOutputPath, setDefaultOutputFormat,
  setDefaultSaveOptionOverwrite, setDefaultSaveOptionIncludeIndividual, setDefaultThumbnailScale,
  setDefaultMoviePrintWidth, updateFileDetailUseRatio, setDefaultShowPaperPreview,
  setDefaultPaperAspectRatioInv, updateInOutPoint, removeMovieListItem, setDefaultDetectInOutPoint,
<<<<<<< HEAD
  setEmailAddress
=======
  changeThumb, addThumb
>>>>>>> 3d4685d1
} from '../actions';
import {
  MENU_HEADER_HEIGHT,
  MENU_FOOTER_HEIGHT,
  ZOOM_SCALE,
} from '../utils/constants';

import steps from '../img/MoviePrint-steps.svg';
import transparent from '../img/Thumb_TRANSPARENT.png';

const { ipcRenderer } = require('electron');
const { dialog } = require('electron').remote;
<<<<<<< HEAD
const { app } = require('electron').remote;
=======
const opencv = require('opencv4nodejs');
>>>>>>> 3d4685d1

const setColumnAndThumbCount = (that,
  columnCount, thumbCount) => {
  that.setState({
    columnCountTemp: columnCount,
    thumbCountTemp: thumbCount,
    columnCount,
    thumbCount,
  });
};

class App extends Component {
  constructor() {
    super();
<<<<<<< HEAD

    this.webviewRef = React.createRef();

=======
    this.opencvVideoCanvasRef = React.createRef();
>>>>>>> 3d4685d1
    this.state = {
      containerHeight: 0,
      containerWidth: 0,
      columnCountTemp: undefined,
      thumbCountTemp: undefined,
      columnCount: undefined,
      thumbCount: undefined,
      reCapture: true,
      colorArray: undefined,
      scaleValueObject: undefined,
      savingMoviePrint: false,
      selectedThumbObject: undefined,
      outputScaleCompensator: 1,
      // file match needs to be in sync with setMovieList() and onDrop() !!!
      accept: 'video/*,.divx,.mkv,.ogg,.VOB,',
      dropzoneActive: false,
      keyObject: {
        shiftKey: false,
        altKey: false,
        ctrlKey: false,
        metaKey: false,
        which: undefined
      },
      zoom: false,
      filesToLoad: [],
      progressMessage: undefined,
      showMessage: false,
      progressBarPercentage: 100,
<<<<<<< HEAD
      showFeedbackForm: false,
      intendToCloseFeedbackForm: false,
=======
      timeBefore: undefined,
      opencvVideo: undefined,
      showScrubWindow: false,
      scrubThumb: undefined,
      scrubLimitLeft: 0,
      scrubLimitRight: 10,
>>>>>>> 3d4685d1
    };

    this.handleKeyPress = this.handleKeyPress.bind(this);
    this.handleKeyUp = this.handleKeyUp.bind(this);

    this.onSelectMethod = this.onSelectMethod.bind(this);

    this.showMovielist = this.showMovielist.bind(this);
    this.hideMovielist = this.hideMovielist.bind(this);
    this.toggleMovielist = this.toggleMovielist.bind(this);
    this.toggleSettings = this.toggleSettings.bind(this);
    this.showSettings = this.showSettings.bind(this);
    this.hideSettings = this.hideSettings.bind(this);
    this.onShowThumbs = this.onShowThumbs.bind(this);
    this.onViewToggle = this.onViewToggle.bind(this);
    this.onScrubWindowMouseOver = this.onScrubWindowMouseOver.bind(this);
    this.onScrubWindowStop = this.onScrubWindowStop.bind(this);
    this.onScrubClick = this.onScrubClick.bind(this);
    this.switchToPrintView = this.switchToPrintView.bind(this);
    this.onOpenFeedbackForm = this.onOpenFeedbackForm.bind(this);
    this.onCloseFeedbackForm = this.onCloseFeedbackForm.bind(this);
    this.onSaveMoviePrint = this.onSaveMoviePrint.bind(this);

    this.updatecontainerWidthAndHeight = this.updatecontainerWidthAndHeight.bind(this);
    this.updateScaleValue = this.updateScaleValue.bind(this);

    this.onChangeRow = this.onChangeRow.bind(this);
    this.onChangeColumn = this.onChangeColumn.bind(this);
    this.onChangeColumnAndApply = this.onChangeColumnAndApply.bind(this);
    this.onShowPaperPreviewClick = this.onShowPaperPreviewClick.bind(this);
    this.onPaperAspectRatioClick = this.onPaperAspectRatioClick.bind(this);
    this.onDetectInOutPointClick = this.onDetectInOutPointClick.bind(this);
    this.onReCaptureClick = this.onReCaptureClick.bind(this);
    this.onApplyClick = this.onApplyClick.bind(this);
    this.onCancelClick = this.onCancelClick.bind(this);

    this.onChangeMargin = this.onChangeMargin.bind(this);
    this.onShowHeaderClick = this.onShowHeaderClick.bind(this);
    this.onRoundedCornersClick = this.onRoundedCornersClick.bind(this);
    this.toggleZoom = this.toggleZoom.bind(this);
    this.disableZoom = this.disableZoom.bind(this);
    this.onToggleShowHiddenThumbsClick = this.onToggleShowHiddenThumbsClick.bind(this);
    this.onShowHiddenThumbsClick = this.onShowHiddenThumbsClick.bind(this);
    this.onThumbInfoClick = this.onThumbInfoClick.bind(this);
    this.onChangeOutputPathClick = this.onChangeOutputPathClick.bind(this);
    this.onOutputFormatClick = this.onOutputFormatClick.bind(this);
    this.onOverwriteClick = this.onOverwriteClick.bind(this);
    this.onIncludeIndividualClick = this.onIncludeIndividualClick.bind(this);
    this.onThumbnailScaleClick = this.onThumbnailScaleClick.bind(this);
    this.onMoviePrintWidthClick = this.onMoviePrintWidthClick.bind(this);
    this.updateOpencvVideoCanvas = this.updateOpencvVideoCanvas.bind(this);
  }

  componentWillMount() {
    const { store } = this.context;
    setColumnAndThumbCount(
      this,
      getColumnCount(
        this.props.file,
        store.getState().undoGroup.present.settings
      ),
      getThumbsCount(
        this.props.file,
        this.props.thumbsByFileId,
        store.getState().undoGroup.present.settings,
        store.getState().visibilitySettings.visibilityFilter
      ),
    );
    this.setState({
      colorArray: getMoviePrintColor(store.getState()
        .undoGroup.present.settings.defaultThumbCountMax),
      scaleValueObject: getScaleValueObject(
        this.props.file, this.props.settings,
        // this.state.columnCount, this.state.thumbCount,
        this.state.columnCountTemp, this.state.thumbCountTemp,
        this.state.containerWidth, this.state.containerHeight,
        this.props.visibilitySettings.showMoviePrintView,
        this.state.zoom ? ZOOM_SCALE : 0.95,
        this.state.zoom ? false : this.props.settings.defaultShowPaperPreview
      )
    });
    if (getObjectProperty(() => this.props.file.id)) {
      this.setState({
        opencvVideo: new opencv.VideoCapture(this.props.file.path),
      });
    }
  }

  componentDidMount() {
    const { store } = this.context;

    ipcRenderer.on('progress', (event, fileId, progressBarPercentage) => {
      this.setState({
        progressBarPercentage: Math.ceil(progressBarPercentage)
      });
    });

    ipcRenderer.on('progressMessage', (event, fileId, status, message, time) => {
      this.setState({
        progressMessage: message,
        showMessage: true
      }, () => {
        if (time) {
          setTimeout(() => {
            this.setState({
              showMessage: false
            });
          }, time);
        }
      });
    });

    ipcRenderer.on('receive-get-file-details', (event, fileId, filePath, posterFrameId, frameCount, width, height, fps, fourCC) => {
      store.dispatch(updateFileDetails(fileId, frameCount, width, height, fps, fourCC));
      ipcRenderer.send('message-from-mainWindow-to-opencvWorkerWindow', 'send-get-poster-frame', fileId, filePath, posterFrameId);
    });

    // poster frames don't have thumbId
    ipcRenderer.on('receive-get-poster-frame', (event, fileId, filePath, posterFrameId, base64, frameNumber, useRatio) => {
      store.dispatch(updateFileDetailUseRatio(fileId, useRatio));
      store.dispatch(updateThumbImage(fileId, '', posterFrameId, base64, frameNumber, 1));
      ipcRenderer.send('message-from-mainWindow-to-opencvWorkerWindow', 'send-get-in-and-outpoint', fileId, filePath, useRatio, store.getState().undoGroup.present.settings.defaultDetectInOutPoint);
    });

    ipcRenderer.on('receive-get-in-and-outpoint', (event, fileId, fadeInPoint, fadeOutPoint) => {
      store.dispatch(updateInOutPoint(fileId, fadeInPoint, fadeOutPoint));
      // load thumbs for first item only until currentFileId is set
      console.log(this.props.currentFileId);
      if (this.props.currentFileId === undefined) {
        console.log('I am the firstItem');
        const firstFile = store.getState().undoGroup.present.files.find((file) => file.id === fileId);
        store.dispatch(setCurrentFileId(firstFile.id));
        this.updateScaleValue(); // so the aspect ratio of the thumbs are correct after drag
        store.dispatch(clearThumbs());
        console.log(firstFile);
        // console.log(firstFile.fadeInPoint);
        store.dispatch(addDefaultThumbs(
          firstFile,
          store.getState().undoGroup.present.settings.defaultThumbCount,
          fadeInPoint,
          fadeOutPoint,
        ));
      }
      if (this.state.filesToLoad.length > 0) {
        // state should be immutable, therefor
        // make a copy with slice, then remove the first item with shift, then set new state
        const copyOfFilesToLoad = this.state.filesToLoad.slice();
        copyOfFilesToLoad.shift();
        this.setState({
          filesToLoad: copyOfFilesToLoad
        });
      }
    });

    ipcRenderer.on('failed-to-open-file', (event, fileId) => {
      if (this.state.filesToLoad.length > 0) {
        // state should be immutable, therefor
        // make a copy with slice, then remove the first item with shift, then set new state
        const copyOfFilesToLoad = this.state.filesToLoad.slice();
        copyOfFilesToLoad.shift();
        this.setState({
          filesToLoad: copyOfFilesToLoad
        });
        store.dispatch(removeMovieListItem(
          fileId,
        ));
      }
    });

    ipcRenderer.on('receive-get-thumbs', (event, fileId, thumbId, frameId, base64, frameNumber, lastThumb) => {
      store.dispatch(updateThumbImage(fileId, thumbId, frameId, base64, frameNumber));
      if (lastThumb && this.state.timeBefore !== undefined) {
        const timeAfter = Date.now();
        console.log(timeAfter - this.state.timeBefore);
        this.setState({
          progressMessage: `loading time: ${(timeAfter - this.state.timeBefore) / 1000.0}`,
          showMessage: true,
          timeBefore: undefined,
        }, () => {
          setTimeout(() => {
            this.setState({
              showMessage: false
            });
          }, 3000);
        });
      }
    });

    ipcRenderer.on('received-saved-file', (event, path) => {
      setTimeout(
        this.setState({ savingMoviePrint: false }),
        1000
      ); // adding timeout to prevent clicking multiple times
      console.log(`Saved file: ${path}`);
    });

    ipcRenderer.on('received-saved-file-error', (event, message) => {
      this.setState({
        progressMessage: message,
        showMessage: true
      }, () => {
        setTimeout(() => {
          this.setState({
            showMessage: false
          });
        }, 3000);
      });
      setTimeout(
        this.setState({ savingMoviePrint: false }),
        1000
      ); // adding timeout to prevent clicking multiple times
      console.log(`Saved file error: ${message}`);
    });

    document.addEventListener('keydown', this.handleKeyPress);
    document.addEventListener('keyup', this.handleKeyUp);

    this.updatecontainerWidthAndHeight();
    window.addEventListener('resize', this.updatecontainerWidthAndHeight);
  }

  componentWillReceiveProps(nextProps) {
    const { store } = this.context;
    const state = store.getState();

    if (nextProps.file !== undefined &&
      (getObjectProperty(() => this.props.file.id) !== nextProps.file.id)) {
      this.setState({
        opencvVideo: new opencv.VideoCapture(nextProps.file.path),
      });
    }

    if (this.props.file !== undefined &&
      nextProps.file !== undefined &&
      this.props.file.id !== undefined) {
      // check if currentFileId changed
      if (this.props.file.id !== nextProps.file.id) {
        const newThumbCount = getThumbsCount(
          nextProps.file,
          nextProps.thumbsByFileId,
          state.undoGroup.present.settings,
          nextProps.visibilitySettings.visibilityFilter
        );
        setColumnAndThumbCount(
          this,
          nextProps.file.columnCount,
          newThumbCount
        );
        console.log('currentFileId changed');
        console.log(nextProps.file.columnCount);
        console.log(newThumbCount);
      }
      const oldThumbCount = getThumbsCount(
        this.props.file,
        this.props.thumbsByFileId,
        state.undoGroup.present.settings,
        this.props.visibilitySettings.visibilityFilter
      );
      const newThumbCount = getThumbsCount(
        nextProps.file,
        nextProps.thumbsByFileId,
        state.undoGroup.present.settings,
        nextProps.visibilitySettings.visibilityFilter
      );
      if (oldThumbCount !== newThumbCount) {
        // check if visibleThumbCount changed
        setColumnAndThumbCount(
          this,
          nextProps.file.columnCount,
          newThumbCount
        );
        console.log('visibleThumbCount changed');
        console.log(newThumbCount);
      }
    }
  }

  shouldComponentUpdate(nextProps, nextState) {
    if ((nextState.filesToLoad.length !== 0) &&
      (this.state.filesToLoad.length !== nextState.filesToLoad.length)) {
      const timeBefore = Date.now();
      this.setState({
        timeBefore
      });
      ipcRenderer.send('message-from-mainWindow-to-opencvWorkerWindow', 'send-get-file-details', nextState.filesToLoad[0].id, nextState.filesToLoad[0].path, nextState.filesToLoad[0].posterFrameId);
    }
    return true;
  }

  componentDidUpdate(prevProps, prevState) {
    console.log('App.js componentDidUpdate');
    this.updatecontainerWidthAndHeight();

    // update scaleValue when these parameter change
    if (((prevProps.file === undefined || this.props.file === undefined) ?
      false : (prevProps.file.width !== this.props.file.width)) ||
      ((prevProps.file === undefined || this.props.file === undefined) ?
        false : (prevProps.file.height !== this.props.file.height)) ||
      prevProps.settings.defaultThumbnailScale !== this.props.settings.defaultThumbnailScale ||
      prevProps.settings.defaultMoviePrintWidth !== this.props.settings.defaultMoviePrintWidth ||
      prevProps.settings.defaultMarginRatio !== this.props.settings.defaultMarginRatio ||
      prevProps.settings.defaultShowHeader !== this.props.settings.defaultShowHeader ||
      prevProps.settings.defaultRoundedCorners !== this.props.settings.defaultRoundedCorners ||
      prevProps.settings.defaultShowPaperPreview !== this.props.settings.defaultShowPaperPreview ||
      prevProps.settings.defaultPaperAspectRatioInv !== this.props.settings.defaultPaperAspectRatioInv ||
      prevState.outputScaleCompensator !== this.state.outputScaleCompensator ||
      prevState.zoom !== this.state.zoom ||
      prevProps.visibilitySettings.showMoviePrintView !==
        this.props.visibilitySettings.showMoviePrintView ||
      prevState.columnCountTemp !== this.state.columnCountTemp ||
      prevState.thumbCountTemp !== this.state.thumbCountTemp ||
      prevState.columnCount !== this.state.columnCount ||
      prevState.thumbCount !== this.state.thumbCount
    ) {
      this.updateScaleValue();
    }

    if (prevState.showScrubWindow === false && this.state.showScrubWindow === true) {
      this.updateOpencvVideoCanvas(8613);
    }
  }

  componentWillUnmount() {
    document.removeEventListener('keydown', this.handleKeyPress);
    document.removeEventListener('keyup', this.handleKeyUp);

    window.removeEventListener('resize', this.updatecontainerWidthAndHeight);
  }

  handleKeyPress(event) {
    // you may also add a filter here to skip keys, that do not have an effect for your app
    // this.props.keyPressAction(event.keyCode);

    // only listen to key events when feedback form is not shown
    if (!this.state.showFeedbackForm) {
      const { store } = this.context;

      if (event) {
        switch (event.which) {
          case 49: // press 1
            this.toggleMovielist();
            break;
          case 51: // press 3
            if (store.getState().visibilitySettings.showSettings) {
              this.onCancelClick();
            } else {
              this.showSettings();
            }
            break;
          case 80: // press 'p'
            this.onSaveMoviePrint();
            break;
          default:
        }
        this.setState({
          keyObject: {
            shiftKey: event.shiftKey,
            altKey: event.altKey,
            ctrlKey: event.ctrlKey,
            metaKey: event.metaKey,
            which: event.which
          }
        });
      }
    }
  }

  handleKeyUp(event) {
    if (event) {
      this.setState({
        keyObject: {
          shiftKey: false,
          altKey: false,
          ctrlKey: false,
          metaKey: false,
          which: undefined
        }
      });
    }
  }

  onDragEnter() {
    this.setState({
      dropzoneActive: true
    });
  }

  onDragLeave() {
    this.setState({
      dropzoneActive: false
    });
  }

  onDrop(files) {
    this.setState({
      dropzoneActive: false
    });
    const { store } = this.context;
    const { settings } = store.getState().undoGroup.present;
    console.log('Files dropped: ', files);
    // file match needs to be in sync with setMovieList() and accept !!!
    if (Array.from(files).some(file => (file.type.match('video.*') ||
      file.name.match(/.divx|.mkv|.ogg|.VOB/i)))) {
      store.dispatch(setNewMovieList(files, settings)).then((response) => {
        this.setState({
          filesToLoad: response
        });
        console.log(response);
        return response;
      }).catch((error) => {
        console.log(error);
      });
    }
    return false;
  }

  applyMimeTypes(event) {
    this.setState({
      accept: event.target.value
    });
  }

  updateScaleValue() {
    console.log(`inside updateScaleValue and containerWidth: ${this.state.containerWidth}`);
    const scaleValueObject = getScaleValueObject(
      this.props.file, this.props.settings,
      this.state.columnCountTemp, this.state.thumbCountTemp,
      this.state.containerWidth, this.state.containerHeight,
      this.props.visibilitySettings.showMoviePrintView,
      this.state.zoom ? ZOOM_SCALE : 0.95,
      this.state.zoom ? false : this.props.settings.defaultShowPaperPreview
    );
    this.setState(
      {
        scaleValueObject
      },
      () => {
        if (this.state.outputScaleCompensator !== scaleValueObject.newScaleValue) {
          console.log('got newscalevalue');
          this.setState({
            outputScaleCompensator: scaleValueObject.newScaleValue
          });
        }
      }
    );
  }

  updatecontainerWidthAndHeight() {
    // wrapped in try catch as in a global error case this.siteContent ref is not set
    try {
      const containerWidthInner =
        this.siteContent.clientWidth -
        (this.props.visibilitySettings.showMovielist ? 350 : 0) -
        (this.props.visibilitySettings.showSettings ? 350 : 0) -
        (this.props.file ? 0 : 700); // for startup
      const containerHeightInner = this.siteContent.clientHeight -
        (this.props.file ? 0 : 100); // for startup
      if ((Math.abs(this.state.containerHeight - containerHeightInner) > 5) ||
      (Math.abs(this.state.containerWidth - containerWidthInner) > 5)) {
        console.log(`new containerWidth: ${containerHeightInner}`);
        console.log(`new containerHeight: ${containerWidthInner}`);
        this.setState({
          containerHeight: containerHeightInner,
          containerWidth: containerWidthInner
        }, () => this.updateScaleValue());
      }
      return true;
    } catch (e) {
      return undefined;
    }
  }

  onSelectMethod(thumbId, frameNumber) {
    this.setState({
      selectedThumbObject: {
        thumbId,
        frameNumber
      }
    });
  }

  showMovielist() {
    const { store } = this.context;
    store.dispatch(showMovielist());
    this.switchToPrintView();
  }

  hideMovielist() {
    const { store } = this.context;
    store.dispatch(hideMovielist());
  }

  toggleMovielist() {
    if (this.props.visibilitySettings.showMovielist) {
      this.hideMovielist();
    } else {
      this.showMovielist();
    }
  }

  showSettings() {
    const { store } = this.context;
    store.dispatch(showSettings());
    console.log(this.state.columnCount);
    console.log(this.state.thumbCount);
    setColumnAndThumbCount(
      this,
      getColumnCount(
        this.props.file,
        store.getState().undoGroup.present.settings
      ),
      getThumbsCount(
        this.props.file,
        this.props.thumbsByFileId,
        store.getState().undoGroup.present.settings,
        store.getState().visibilitySettings.visibilityFilter
      ),
    );
    this.switchToPrintView();
    this.disableZoom();
  }

  hideSettings() {
    const { store } = this.context;
    store.dispatch(hideSettings());
  }

  toggleSettings() {
    if (this.props.visibilitySettings.showSettings) {
      this.hideSettings();
    } else {
      this.showSettings();
    }
  }

  onShowThumbs() {
    const { store } = this.context;
    if (this.props.visibilitySettings.visibilityFilter === 'SHOW_VISIBLE') {
      store.dispatch(setVisibilityFilter('SHOW_ALL'));
    } else {
      store.dispatch(setVisibilityFilter('SHOW_VISIBLE'));
    }
  }

  switchToPrintView() {
    const { store } = this.context;
    store.dispatch(showMoviePrintView());
  }

  onScrubClick(file, scrubThumb) {
    // get thumb left and right of scrubThumb
    const indexOfThumb = this.props.thumbs.findIndex((thumb) => thumb.thumbId === scrubThumb.thumbId);
    const leftThumb = this.props.thumbs[Math.max(0, indexOfThumb - 1)];
    const rightThumb = this.props.thumbs[Math.min(this.props.thumbs.length - 1, indexOfThumb + 1)];

    // the three thumbs might not be in ascending order, left has to be lower, right has to be higher
    // create an array to compare the three thumbs
    const arrayToCompare = [leftThumb, rightThumb, scrubThumb];

    // copy the first array with slice so I can run it a second time (reduce mutates the array)
    const scrubThumbLeft = arrayToCompare.slice().reduce((prev, current) => prev.frameNumber < current.frameNumber ? prev : current);
    const scrubThumbRight = arrayToCompare.reduce((prev, current) => prev.frameNumber > current.frameNumber ? prev : current);

    this.setState({
      showScrubWindow: true,
      scrubThumb,
      scrubThumbLeft,
      scrubThumbRight,
    });
  }

  onScrubWindowMouseOver(e) {
    if (e.clientY < (MENU_HEADER_HEIGHT + this.state.containerHeight)) {
      // depending on if add before (shift) or after (alt) changing the mapping range
      const tempLeftFrameNumber = this.state.keyObject.altKey ? this.state.scrubThumb.frameNumber : this.state.scrubThumbLeft.frameNumber
      const tempRightFrameNumber = this.state.keyObject.shiftKey ? this.state.scrubThumb.frameNumber : this.state.scrubThumbRight.frameNumber
      const scrubFrameNumber = mapRange(e.clientX, 0, this.state.containerWidth, tempLeftFrameNumber, tempRightFrameNumber);
      this.updateOpencvVideoCanvas(scrubFrameNumber);
    } else {
      this.setState({
        showScrubWindow: false,
      });
    }
  }

  onScrubWindowStop(e) {
    const { store } = this.context;
    if (e.clientY < (MENU_HEADER_HEIGHT + this.state.containerHeight)) {
      // depending on if add before (shift) or after (alt) changing the mapping range
      const tempLeftFrameNumber = this.state.keyObject.altKey ? this.state.scrubThumb.frameNumber : this.state.scrubThumbLeft.frameNumber
      const tempRightFrameNumber = this.state.keyObject.shiftKey ? this.state.scrubThumb.frameNumber : this.state.scrubThumbRight.frameNumber
      const scrubFrameNumber = mapRange(e.clientX, 0, this.state.containerWidth, tempLeftFrameNumber, tempRightFrameNumber);
      if (this.state.keyObject.altKey || this.state.keyObject.shiftKey) {
        const newThumbId = uuidV4();
        if (this.state.keyObject.altKey) {
          store.dispatch(addThumb(
            this.props.file,
            scrubFrameNumber,
            this.props.thumbs.find((thumb) => thumb.thumbId === this.state.scrubThumb.thumbId).index + 1,
            newThumbId
          ));
        } else { // if shiftKey
          store.dispatch(addThumb(
            this.props.file,
            scrubFrameNumber,
            this.props.thumbs.find((thumb) => thumb.thumbId === this.state.scrubThumb.thumbId).index,
            newThumbId
          ));
        }
      } else { // if normal set new thumb
        store.dispatch(changeThumb(this.props.file, this.state.scrubThumb.thumbId, scrubFrameNumber));
      }
    }
    this.setState({
      showScrubWindow: false,
    });
  }

  onViewToggle() {
    const { store } = this.context;
    if (this.props.visibilitySettings.showMoviePrintView) {
      this.hideSettings();
      this.hideMovielist();
      store.dispatch(showThumbView());
    } else {
      store.dispatch(showMoviePrintView());
    }
  }

  onSaveMoviePrint() {
    const data = {
      elementId: 'ThumbGrid',
      file: this.props.file,
      // scale: 1,
      moviePrintWidth: this.props.settings.defaultMoviePrintWidth,
      // scale: this.props.settings.defaultThumbnailScale / this.state.outputScaleCompensator,
      thumbs: this.props.thumbs,
      settings: this.props.settings,
      visibilitySettings: this.props.visibilitySettings,

    };
    console.log(data);
    this.setState(
      { savingMoviePrint: true },
      ipcRenderer.send('request-save-MoviePrint', data)
    );
  }

  onOpenFeedbackForm() {
    console.log('onOpenFeedbackForm');
    this.setState(
      { showFeedbackForm: true }
    )
  }

  onCloseFeedbackForm() {
    console.log('onCloseFeedbackForm');
    this.setState(
      { showFeedbackForm: false }
    )
  }

  onChangeRow = (value) => {
    this.setState({ thumbCountTemp: this.state.columnCountTemp * value });
    this.updateScaleValue();
  };

  onChangeColumn = (value) => {
    const { store } = this.context;
    const tempRowCount = Math.ceil(this.state.thumbCountTemp / this.state.columnCountTemp);
    this.setState({ columnCountTemp: value });
    if (this.state.reCapture) {
      this.setState({ thumbCountTemp: tempRowCount * value });
    }
    if (this.props.file !== undefined) {
      store.dispatch(updateFileColumnCount(
        this.props.file.id,
        value
      ));
    }
    this.updateScaleValue();
  };

  onChangeColumnAndApply = (value) => {
    const { store } = this.context;
    this.setState({
      columnCountTemp: value,
      columnCount: value
    });
    if (this.props.file !== undefined) {
      store.dispatch(updateFileColumnCount(
        this.props.file.id,
        value
      ));
    }
    this.updateScaleValue();
  };

  onShowPaperPreviewClick = (checked) => {
    const { store } = this.context;
    store.dispatch(setDefaultShowPaperPreview(checked));
  };

  onPaperAspectRatioClick = (value) => {
    const { store } = this.context;
    store.dispatch(setDefaultPaperAspectRatioInv(value));
  };

  onDetectInOutPointClick = (value) => {
    const { store } = this.context;
    store.dispatch(setDefaultDetectInOutPoint(value));
  };

  onReCaptureClick = (checked) => {
    console.log(`${this.state.columnCount} : ${this.state.columnCountTemp} || ${this.state.thumbCount} : ${this.state.thumbCountTemp}`);
    if (!checked) {
      this.setState({ thumbCountTemp: this.state.thumbCount });
    } else {
      const newThumbCount = this.state.columnCountTemp *
        Math.ceil(this.state.thumbCountTemp / this.state.columnCountTemp);
      this.setState({ thumbCountTemp: newThumbCount });
    }
    this.setState({ reCapture: checked });
  };

  onApplyClick = () => {
    const { store } = this.context;
    console.log(`${this.state.columnCount} : ${this.state.columnCountTemp} || ${this.state.thumbCount} : ${this.state.thumbCountTemp}`);
    this.setState({ columnCount: this.state.columnCountTemp });
    if (this.state.reCapture) {
      this.setState({ thumbCount: this.state.thumbCountTemp });
      this.onThumbCountChange(this.state.columnCountTemp, this.state.thumbCountTemp);
    }
    if (this.props.file !== undefined) {
      store.dispatch(updateFileColumnCount(
        this.props.file.id,
        this.state.columnCountTemp
      ));
    }
    this.hideSettings();
  };

  onCancelClick = () => {
    console.log(this.state.columnCount);
    console.log(this.state.thumbCount);
    this.setState({ columnCountTemp: this.state.columnCount });
    this.setState({ thumbCountTemp: this.state.thumbCount });
    this.hideSettings();
  };

  onThumbCountChange = (columnCount, thumbCount) => {
    const { store } = this.context;
    store.dispatch(setDefaultColumnCount(columnCount));
    store.dispatch(setDefaultThumbCount(thumbCount));
    if (this.props.currentFileId !== undefined) {
      store.dispatch(addDefaultThumbs(
        this.props.file,
        thumbCount,
        getLowestFrame(getVisibleThumbs(
          (this.props.thumbsByFileId[this.props.currentFileId] === undefined)
            ? undefined : this.props.thumbsByFileId[this.props.currentFileId].thumbs,
          this.props.visibilitySettings.visibilityFilter
        )),
        getHighestFrame(getVisibleThumbs(
          (this.props.thumbsByFileId[this.props.currentFileId] === undefined)
            ? undefined : this.props.thumbsByFileId[this.props.currentFileId].thumbs,
          this.props.visibilitySettings.visibilityFilter
        ))
      ));
    }
  };

  onChangeMargin = (value) => {
    const { store } = this.context;
    store.dispatch(setDefaultMarginRatio(value /
        store.getState().undoGroup.present.settings.defaultMarginSliderFactor));
  };

  onShowHeaderClick = (value) => {
    const { store } = this.context;
    store.dispatch(setDefaultShowHeader(value));
  };

  onRoundedCornersClick = (value) => {
    const { store } = this.context;
    store.dispatch(setDefaultRoundedCorners(value));
  };

  toggleZoom = () => {
    this.setState({
      zoom: !this.state.zoom
    });
  };

  disableZoom = () => {
    this.setState({
      zoom: false
    });
  };

  onToggleShowHiddenThumbsClick = () => {
    const { store } = this.context;
    if (this.props.visibilitySettings.visibilityFilter === 'SHOW_ALL') {
      store.dispatch(setVisibilityFilter('SHOW_VISIBLE'));
    } else {
      store.dispatch(setVisibilityFilter('SHOW_ALL'));
    }
  };

  onShowHiddenThumbsClick = (value) => {
    const { store } = this.context;
    if (value) {
      store.dispatch(setVisibilityFilter('SHOW_ALL'));
    } else {
      store.dispatch(setVisibilityFilter('SHOW_VISIBLE'));
    }
  };

  onThumbInfoClick = (value) => {
    const { store } = this.context;
    store.dispatch(setDefaultThumbInfo(value));
  };

  onChangeOutputPathClick = () => {
    const { store } = this.context;
    const newPathArray = dialog.showOpenDialog({
      properties: ['openDirectory']
    });
    const newPath = (newPathArray !== undefined ? newPathArray[0] : undefined);
    if (newPath) {
      console.log(newPath);
      store.dispatch(setDefaultOutputPath(newPath));
    }
  };

  onOutputFormatClick = (value) => {
    const { store } = this.context;
    console.log(value);
    store.dispatch(setDefaultOutputFormat(value));
  };

  onOverwriteClick = (value) => {
    const { store } = this.context;
    store.dispatch(setDefaultSaveOptionOverwrite(value));
  };

  onIncludeIndividualClick = (value) => {
    const { store } = this.context;
    store.dispatch(setDefaultSaveOptionIncludeIndividual(value));
  };

  onThumbnailScaleClick = (value) => {
    const { store } = this.context;
    store.dispatch(setDefaultThumbnailScale(value));
  };

  onMoviePrintWidthClick = (value) => {
    const { store } = this.context;
    store.dispatch(setDefaultMoviePrintWidth(value));
  };

  updateOpencvVideoCanvas(currentFrame) {
    setPosition(this.state.opencvVideo, currentFrame, this.props.file.useRatio);
    const frame = this.state.opencvVideo.read();
    if (!frame.empty) {
      const tempWidth = parseInt((this.state.containerHeight * this.props.settings.defaultScrubWindowHeightRatio) / this.state.scaleValueObject.aspectRatioInv, 10);
      const tempHeight = parseInt(this.state.containerHeight * this.props.settings.defaultScrubWindowHeightRatio, 10);

      const img = frame.resizeToMax(Math.max(tempWidth, tempHeight));
      // renderImage(matResized, this.opencvVideoCanvasRef, opencv);
      const matRGBA = img.channels === 1 ? img.cvtColor(opencv.COLOR_GRAY2RGBA) : img.cvtColor(opencv.COLOR_BGR2RGBA);

      this.opencvVideoCanvasRef.current.height = img.rows;
      this.opencvVideoCanvasRef.current.width = img.cols;
      const imgData = new ImageData(
        new Uint8ClampedArray(matRGBA.getData()),
        img.cols,
        img.rows
      );
      const ctx = this.opencvVideoCanvasRef.current.getContext('2d');
      ctx.putImageData(imgData, 0, 0);
    }
  }

  render() {
    const { accept, dropzoneActive } = this.state;
    const { store } = this.context;

    return (
      <ErrorBoundary>
        <Dropzone
          ref={(el) => { this.dropzoneRef = el; }}
          disableClick
          disablePreview
          style={{ position: 'relative' }}
          accept={this.state.accept}
          onDrop={this.onDrop.bind(this)}
          onDragEnter={this.onDragEnter.bind(this)}
          onDragLeave={this.onDragLeave.bind(this)}
          className={styles.dropzoneshow}
          acceptClassName={styles.dropzoneshowAccept}
          rejectClassName={styles.dropzoneshowReject}
        >
          {({ isDragAccept, isDragReject }) => {
            return (
              <div>
                <div className={`${styles.Site}`}>
                  <Header
                    visibilitySettings={this.props.visibilitySettings}
                    settings={this.props.settings}
                    file={this.props.file}
                    toggleMovielist={this.toggleMovielist}
                    toggleSettings={this.toggleSettings}
                    toggleZoom={this.toggleZoom}
                    toggleView={this.onViewToggle}
                    onToggleShowHiddenThumbsClick={this.onToggleShowHiddenThumbsClick}
                    onThumbInfoClick={this.onThumbInfoClick}
                    openDialog={() => this.dropzoneRef.open()}
                    zoom={this.state.zoom}
                  />
                  <TransitionablePortal
                    // onClose={this.setState({ progressMessage: undefined })}
                    // open={true}
                    open={this.state.progressBarPercentage < 100}
                    // open
                    transition={{
                      animation: 'fade up',
                      duration: 600,
                    }}
                    closeOnDocumentClick={false}
                    closeOnEscape={false}
                    closeOnPortalMouseLeave={false}
                    closeOnRootNodeClick={false}
                    closeOnTriggerBlur={false}
                    closeOnTriggerClick={false}
                    closeOnTriggerMouseLeave={false}
                  >
                    <Progress
                      percent={this.state.progressBarPercentage}
                      attached="bottom"
                      size="tiny"
                      indicating
                      // progress
                      style={{
                        position: 'absolute',
                        bottom: MENU_FOOTER_HEIGHT,
                        width: '100%',
                        zIndex: 1000,
                        margin: 0
                      }}
                    />
                  </TransitionablePortal>
                  <div
                    className={`${styles.SiteContent}`}
                    ref={(el) => { this.siteContent = el; }}
                    style={{
                      height: `calc(100vh - ${(MENU_HEADER_HEIGHT + MENU_FOOTER_HEIGHT)}px)`
                    }}
                  >
                    <div
                      className={`${styles.ItemSideBar} ${styles.ItemMovielist} ${this.props.visibilitySettings.showMovielist ? styles.ItemMovielistAnim : ''}`}
                    >
                      <FileList />
                    </div>
                    <div
                      className={`${styles.ItemSideBar} ${styles.ItemSettings} ${this.props.visibilitySettings.showSettings ? styles.ItemSettingsAnim : ''}`}
                    >
                      <SettingsList
                        settings={this.props.settings}
                        visibilitySettings={this.props.visibilitySettings}
                        file={this.props.file}
                        columnCountTemp={this.state.columnCountTemp}
                        thumbCountTemp={this.state.thumbCountTemp}
                        thumbCount={this.state.thumbCount}
                        rowCountTemp={Math.ceil(this.state.thumbCountTemp /
                          this.state.columnCountTemp)}
                        columnCount={this.state.columnCount}
                        rowCount={Math.ceil(this.state.thumbCount / this.state.columnCount)}
                        reCapture={this.state.reCapture}
                        onChangeColumn={this.onChangeColumn}
                        onChangeColumnAndApply={this.onChangeColumnAndApply}
                        onChangeRow={this.onChangeRow}
                        onShowPaperPreviewClick={this.onShowPaperPreviewClick}
                        onPaperAspectRatioClick={this.onPaperAspectRatioClick}
                        onDetectInOutPointClick={this.onDetectInOutPointClick}
                        onReCaptureClick={this.onReCaptureClick}
                        onApplyClick={this.onApplyClick}
                        onCancelClick={this.onCancelClick}
                        onChangeMargin={this.onChangeMargin}
                        onShowHeaderClick={this.onShowHeaderClick}
                        onRoundedCornersClick={this.onRoundedCornersClick}
                        onShowHiddenThumbsClick={this.onShowHiddenThumbsClick}
                        onThumbInfoClick={this.onThumbInfoClick}
                        onChangeOutputPathClick={this.onChangeOutputPathClick}
                        onOutputFormatClick={this.onOutputFormatClick}
                        onOverwriteClick={this.onOverwriteClick}
                        onIncludeIndividualClick={this.onIncludeIndividualClick}
                        onThumbnailScaleClick={this.onThumbnailScaleClick}
                        onMoviePrintWidthClick={this.onMoviePrintWidthClick}
                        scaleValueObject={this.state.scaleValueObject}
                      />
                    </div>
                    <div
                      className={`${styles.ItemVideoPlayer} ${this.props.visibilitySettings.showMovielist ? styles.ItemMainLeftAnim : ''}`}
                      style={{
                        top: `${MENU_HEADER_HEIGHT + this.props.settings.defaultBorderMargin}px`,
                        transform: !this.props.visibilitySettings.showMoviePrintView ? 'translate(-50%, 0px)' : `translate(-50%, ${(this.state.scaleValueObject.videoPlayerHeight + this.props.settings.defaultVideoPlayerControllerHeight) * -1}px)`,
                        overflow: !this.props.visibilitySettings.showMoviePrintView ? 'visible' : 'hidden'
                      }}
                    >
                      { this.props.file ? (
                        <VideoPlayer
                          // visible={!this.props.visibilitySettings.showMoviePrintView}
                          ref={(el) => { this.videoPlayer = el; }}
                          file={this.props.file}
                          aspectRatioInv={this.state.scaleValueObject.aspectRatioInv}
                          height={this.state.scaleValueObject.videoPlayerHeight}
                          width={this.state.scaleValueObject.videoPlayerWidth}
                          controllerHeight={this.props.settings.defaultVideoPlayerControllerHeight}
                          selectedThumbId={this.state.selectedThumbObject ?
                            this.state.selectedThumbObject.thumbId : undefined}
                          frameNumber={this.state.selectedThumbObject ?
                            this.state.selectedThumbObject.frameNumber : 0}
                          onThumbDoubleClick={this.onViewToggle}
                          selectMethod={this.onSelectMethod}
                          keyObject={this.state.keyObject}
                          opencvVideo={this.state.opencvVideo}
                        />
                      ) :
                      (
                        <div
                          style={{
                            opacity: '0.3',
                          }}
                        >
                          <ThumbEmpty
                            color={(this.state.colorArray !== undefined ?
                              this.state.colorArray[0] : undefined)}
                            thumbImageObjectUrl={undefined}
                            aspectRatioInv={this.state.scaleValueObject.aspectRatioInv}
                            thumbWidth={this.state.scaleValueObject.videoPlayerWidth}
                            borderRadius={this.state.scaleValueObject.newBorderRadius}
                            margin={this.state.scaleValueObject.newThumbMargin}
                          />
                        </div>
                      )
                      }
                    </div>
                    <div
                      ref={(r) => { this.divOfSortedVisibleThumbGridRef = r; }}
                      className={`${styles.ItemMain} ${this.props.visibilitySettings.showMovielist ? styles.ItemMainLeftAnim : ''} ${this.props.visibilitySettings.showSettings ? styles.ItemMainRightAnim : ''} ${this.props.visibilitySettings.showSettings ? styles.ItemMainEdit : ''} ${!this.props.visibilitySettings.showMoviePrintView ? styles.ItemMainTopAnim : ''}`}
                      style={{
                        width: (this.props.visibilitySettings.showSettings || (this.props.visibilitySettings.showMoviePrintView && !this.state.zoom))
                          ? undefined : this.state.scaleValueObject.newMoviePrintWidth,
                        marginTop: this.props.visibilitySettings.showMoviePrintView ? undefined :
                          `${this.state.scaleValueObject.videoPlayerHeight +
                            (this.props.settings.defaultBorderMargin * 2)}px`,
                        minHeight: this.props.visibilitySettings.showMoviePrintView ? `calc(100vh - ${(MENU_HEADER_HEIGHT + MENU_FOOTER_HEIGHT)}px)` : undefined,
                        // backgroundImage: `url(${paperBorderPortrait})`,
                        backgroundImage: ((this.props.visibilitySettings.showSettings && this.props.settings.defaultShowPaperPreview) ||
                          (this.props.file && this.props.visibilitySettings.showMoviePrintView && this.props.settings.defaultShowPaperPreview)) ?
                          `url("data:image/svg+xml;utf8,<svg xmlns='http://www.w3.org/2000/svg' width='${(this.props.settings.defaultPaperAspectRatioInv < this.state.scaleValueObject.moviePrintAspectRatioInv) ? (this.state.scaleValueObject.newMoviePrintHeight / this.props.settings.defaultPaperAspectRatioInv) : this.state.scaleValueObject.newMoviePrintWidth}' height='${(this.props.settings.defaultPaperAspectRatioInv < this.state.scaleValueObject.moviePrintAspectRatioInv) ? this.state.scaleValueObject.newMoviePrintHeight : (this.state.scaleValueObject.newMoviePrintWidth * this.props.settings.defaultPaperAspectRatioInv)}' style='background-color: rgba(245,245,245,${this.props.visibilitySettings.showSettings ? 1 : 0.02});'></svg>")` : undefined,
                        backgroundRepeat: 'no-repeat',
                        backgroundPosition: 'center center',
                      }}
                    >
                      { (this.props.file || this.props.visibilitySettings.showSettings) ? (
                        <SortedVisibleThumbGrid
                          inputRef={(r) => { this.sortedVisibleThumbGridRef = r; }}
                          showSettings={this.props.visibilitySettings.showSettings}
                          file={this.props.file}
                          thumbs={this.props.thumbs}
                          thumbImages={this.props.thumbImages}
                          settings={this.props.settings}
                          visibilitySettings={this.props.visibilitySettings}
                          selectedThumbId={this.state.selectedThumbObject ?
                            this.state.selectedThumbObject.thumbId : undefined}
                          selectMethod={this.onSelectMethod}
                          onScrubClick={this.onScrubClick}
                          onThumbDoubleClick={this.onViewToggle}

                          colorArray={this.state.colorArray}
                          thumbCount={this.state.thumbCountTemp}

                          showMoviePrintView={this.props.visibilitySettings.showMoviePrintView}
                          scaleValueObject={this.state.scaleValueObject}
                          keyObject={this.state.keyObject}
                        />
                      ) :
                      (
                        <div
                          className={styles.ItemMainStartupContainer}
                        >
                          <img
                            src={steps}
                            style={{
                              width: `calc(100vw - ${(MENU_HEADER_HEIGHT + MENU_FOOTER_HEIGHT)}px)`,
                              height: `calc(100vh - ${(MENU_HEADER_HEIGHT + MENU_FOOTER_HEIGHT)}px)`,
                              maxWidth: 1000,
                              maxHeight: 500,
                              margin: 'auto'
                            }}
                            alt=""
                          />
                        </div>
                      )
                      }
                    </div>
                  </div>
                  <TransitionablePortal
                    // onClose={this.setState({ progressMessage: undefined })}
                    open={this.state.showMessage}
                    // open
                    transition={{
                      animation: 'fade up',
                      duration: 600,
                    }}
                    closeOnDocumentClick={false}
                    closeOnEscape={false}
                    closeOnPortalMouseLeave={false}
                    closeOnRootNodeClick={false}
                    closeOnTriggerBlur={false}
                    closeOnTriggerClick={false}
                    closeOnTriggerMouseLeave={false}
                  >
                    <Segment
                      className={stylesPop.toast}
                      size='large'
                    >
                      {this.state.progressMessage}
                    </Segment>
                  </TransitionablePortal>
                  <Modal
                    open={this.state.showFeedbackForm}
                    onClose={() => this.setState({ intendToCloseFeedbackForm: true})}
                    closeIcon
                    closeOnEscape={false}
                    closeOnRootNodeClick={false}
                    // basic
                    size='fullscreen'
                    style={{
                      marginTop: 0,
                      height: '80vh',
                    }}
                    onMount={() => {
                      setTimeout(() => {
                        this.webviewRef.current.addEventListener('ipc-message', event => {
                          console.log(event);
                          console.log(event.channel);
                          if (event.channel === 'wpcf7mailsent') {
                            const rememberEmail = event.args[0].findIndex((argument) => argument.name === 'checkbox-remember-email[]') >= 0;
                            if (rememberEmail) {
                              const emailAddressFromForm = event.args[0].find((argument) => argument.name === 'your-email').value;
                              store.dispatch(setEmailAddress(emailAddressFromForm));
                            }
                            this.onCloseFeedbackForm();
                          }
                        })
                        // console.log(this.webviewRef.current.getWebContents());
                        // this.webviewRef.current.addEventListener('dom-ready', () => {
                        //   this.webviewRef.current.openDevTools();
                        // })
                        // this.webviewRef.current.addEventListener('did-stop-loading', (event) => {
                        //   console.log(event);
                        // });
                        // this.webviewRef.current.addEventListener('did-start-loading', (event) => {
                        //   console.log(event);
                        // });
                      }, 300); // wait a tiny bit until webview is mounted
                    }}
                  >
                    <Modal.Content
                      // scrolling
                      style={{
                        // overflow: 'auto',
                        // height: '80vh',
                      }}
                    >
                      <webview
                        autosize='true'
                        // nodeintegration='true'
                        // disablewebsecurity='true'
                        // minheight='80vh'
                        style={{
                          height: '80vh',
                        }}
                        preload='./webViewPreload.js'
                        ref={this.webviewRef}
                        src={`http://movieprint.fakob.com/feedback-for-movieprint-app?app-version=${app.getName()}-${app.getVersion()}&your-email=${this.props.settings.emailAddress}`}
                      />
                      <Modal
                        open={this.state.intendToCloseFeedbackForm}
                        basic
                        size='mini'
                        style={{
                          position: 'absolute',
                          left: '50%',
                          top: '50%',
                          transform: 'translate(-50%, -50%)',
                          margin: 'auto !important'
                        }}
                      >
                        <Modal.Content>
                          <p>
                            Close the feedback form?
                          </p>
                        </Modal.Content>
                        <Modal.Actions>
                          <Button basic color='red' inverted onClick={() => this.setState({ intendToCloseFeedbackForm: false})}>
                            <Icon name='remove' /> Cancel
                          </Button>
                          <Button color='green' inverted onClick={() => this.setState({ showFeedbackForm: false, intendToCloseFeedbackForm: false})}>
                            <Icon name='checkmark' /> Close
                          </Button>
                        </Modal.Actions>
                      </Modal>
                    </Modal.Content>
                  </Modal>
                  <Footer
                    visibilitySettings={this.props.visibilitySettings}
                    file={this.props.file}
                    onOpenFeedbackForm={this.onOpenFeedbackForm}
                    showFeedbackForm={this.state.showFeedbackForm}
                    onSaveMoviePrint={this.onSaveMoviePrint}
                    savingMoviePrint={this.state.savingMoviePrint}
                    showMoviePrintView={this.props.visibilitySettings.showMoviePrintView}
                  />
                </div>
                { this.state.showScrubWindow &&
                  <div
                    className={styles.scrubWindowBackground}
                    onMouseMove={this.onScrubWindowMouseOver}
                    onMouseUp={this.onScrubWindowStop}
                  >
                    <div
                      className={styles.scrubWindow}
                      style={{
                        height: this.state.containerHeight * this.props.settings.defaultScrubWindowHeightRatio,
                        width: this.state.containerWidth,
                      }}
                    >
                      <span
                        className={styles.scrubThumbLeft}
                        style={{
                          backgroundImage: `url(${this.state.keyObject.altKey ?
                            getObjectProperty(() => this.props.thumbImages[this.state.scrubThumb.frameId].objectUrl) :
                            getObjectProperty(() => this.props.thumbImages[this.state.scrubThumbLeft.frameId].objectUrl) || transparent})`,
                          height: this.state.containerHeight * this.props.settings.defaultScrubWindowHeightRatio,
                          width: (this.state.containerWidth -
                            ((this.state.containerHeight * this.props.settings.defaultScrubWindowHeightRatio) / this.state.scaleValueObject.aspectRatioInv)) / 2 -
                            this.props.settings.defaultScrubWindowMargin,
                          marginRight: this.props.settings.defaultScrubWindowMargin,
                        }}
                      />
                      {this.state.keyObject.ctrlKey &&
                        <div
                          style={{
                            content: '',
                            backgroundImage: `url(${getObjectProperty(() => this.props.thumbImages[this.state.scrubThumb.frameId].objectUrl)})`,
                            backgroundSize: 'cover',
                            opacity: '0.4',
                            position: 'absolute',
                            width: (this.state.containerHeight * this.props.settings.defaultScrubWindowHeightRatio) / this.state.scaleValueObject.aspectRatioInv,
                            height: this.state.containerHeight * this.props.settings.defaultScrubWindowHeightRatio,
                            top: 0,
                            left: this.state.keyObject.altKey ? (this.state.containerWidth -
                              ((this.state.containerHeight * this.props.settings.defaultScrubWindowHeightRatio) / this.state.scaleValueObject.aspectRatioInv)) / 2 -
                              this.props.settings.defaultScrubWindowMargin + (this.state.containerHeight * this.props.settings.defaultScrubWindowHeightRatio) / this.state.scaleValueObject.aspectRatioInv :
                              (this.state.containerWidth -
                                ((this.state.containerHeight * this.props.settings.defaultScrubWindowHeightRatio) / this.state.scaleValueObject.aspectRatioInv)) / 2 -
                                this.props.settings.defaultScrubWindowMargin,
                          }}
                        />
                      }
                      <span
                        style={{
                          width: (this.state.containerHeight * this.props.settings.defaultScrubWindowHeightRatio) / this.state.scaleValueObject.aspectRatioInv,
                          height: this.state.containerHeight * this.props.settings.defaultScrubWindowHeightRatio,
                        }}
                      >
                        <canvas
                          ref={this.opencvVideoCanvasRef}
                        />
                      </span>
                      <span
                        className={styles.scrubThumbRight}
                        style={{
                          backgroundImage: `url(${this.state.keyObject.shiftKey ?
                            getObjectProperty(() => this.props.thumbImages[this.state.scrubThumb.frameId].objectUrl) :
                            getObjectProperty(() => this.props.thumbImages[this.state.scrubThumbRight.frameId].objectUrl) || transparent})`,
                          height: this.state.containerHeight * this.props.settings.defaultScrubWindowHeightRatio,
                          width: (this.state.containerWidth -
                            ((this.state.containerHeight * this.props.settings.defaultScrubWindowHeightRatio) / this.state.scaleValueObject.aspectRatioInv)) / 2 -
                            this.props.settings.defaultScrubWindowMargin,
                          marginLeft: this.props.settings.defaultScrubWindowMargin,
                        }}
                      />
                    </div>
                    {/* <div
                      className={`${styles.scrubDescription} ${styles.textButton}`}
                      style={{
                        height: `${MENU_HEADER_HEIGHT}px`,
                      }}
                    >
                      {this.state.keyObject.altKey ? 'Add after' : (this.state.keyObject.shiftKey ? 'Add before' : 'Change')}
                    </div> */}
                    <div
                      className={`${styles.scrubCancelBar}`}
                      style={{
                        height: `${MENU_FOOTER_HEIGHT}px`,
                      }}
                    >
                      Cancel
                    </div>
                  </div>
                }
                { dropzoneActive &&
                  <div
                    className={`${styles.dropzoneshow} ${isDragAccept ? styles.dropzoneshowAccept : ''} ${isDragReject ? styles.dropzoneshowReject : ''}`}
                  >
                    <div
                      className={styles.dropzoneshowContent}
                    >
                      {`${isDragAccept ? 'DROP' : ''} ${isDragReject ? 'NOT ALLOWED' : ''}`}
                    </div>
                  </div>
                }
              </div>
            );
          }}
        </Dropzone>
      </ErrorBoundary>
    );
  }
}

const mapStateToProps = state => {
  const tempCurrentFileId = state.undoGroup.present.settings.currentFileId;
  const tempThumbs = (state.undoGroup.present
    .thumbsByFileId[tempCurrentFileId] === undefined)
    ? undefined : state.undoGroup.present
      .thumbsByFileId[tempCurrentFileId].thumbs;
  return {
    thumbs: getVisibleThumbs(
      tempThumbs,
      state.visibilitySettings.visibilityFilter
    ),
    thumbImages: (state.thumbsObjUrls[tempCurrentFileId] === undefined)
      ? undefined : state.thumbsObjUrls[tempCurrentFileId],
    currentFileId: tempCurrentFileId,
    files: state.undoGroup.present.files,
    file: state.undoGroup.present.files
      .find((file) => file.id === tempCurrentFileId),
    settings: state.undoGroup.present.settings,
    visibilitySettings: state.visibilitySettings,
    defaultThumbCount: state.undoGroup.present.settings.defaultThumbCount,
    defaultColumnCount: state.undoGroup.present.settings.defaultColumnCount,
    thumbsByFileId: state.undoGroup.present.thumbsByFileId,
  };
};

App.contextTypes = {
  store: PropTypes.object
};

App.defaultProps = {
  currentFileId: undefined,
  file: undefined,
  thumbs: [],
  thumbsByFileId: {},
};

App.propTypes = {
  currentFileId: PropTypes.string,
  file: PropTypes.shape({
    id: PropTypes.string,
    width: PropTypes.number,
    height: PropTypes.number,
    columnCount: PropTypes.number,
    path: PropTypes.string,
    useRatio: PropTypes.bool,
  }),
  settings: PropTypes.object.isRequired,
  thumbs: PropTypes.array,
  thumbsByFileId: PropTypes.object,
  visibilitySettings: PropTypes.object.isRequired,
};

export default connect(mapStateToProps)(App);<|MERGE_RESOLUTION|>--- conflicted
+++ resolved
@@ -2,12 +2,8 @@
 import { connect } from 'react-redux';
 import PropTypes from 'prop-types';
 import Dropzone from 'react-dropzone';
-<<<<<<< HEAD
 import { TransitionablePortal, Segment, Progress, Modal, Button, Icon } from 'semantic-ui-react';
-=======
-import { TransitionablePortal, Segment, Progress } from 'semantic-ui-react';
 import uuidV4 from 'uuid/v4';
->>>>>>> 3d4685d1
 
 import '../app.global.css';
 import FileList from '../containers/FileList';
@@ -42,11 +38,7 @@
   setDefaultSaveOptionOverwrite, setDefaultSaveOptionIncludeIndividual, setDefaultThumbnailScale,
   setDefaultMoviePrintWidth, updateFileDetailUseRatio, setDefaultShowPaperPreview,
   setDefaultPaperAspectRatioInv, updateInOutPoint, removeMovieListItem, setDefaultDetectInOutPoint,
-<<<<<<< HEAD
-  setEmailAddress
-=======
-  changeThumb, addThumb
->>>>>>> 3d4685d1
+  changeThumb, addThumb, setEmailAddress
 } from '../actions';
 import {
   MENU_HEADER_HEIGHT,
@@ -59,11 +51,8 @@
 
 const { ipcRenderer } = require('electron');
 const { dialog } = require('electron').remote;
-<<<<<<< HEAD
 const { app } = require('electron').remote;
-=======
 const opencv = require('opencv4nodejs');
->>>>>>> 3d4685d1
 
 const setColumnAndThumbCount = (that,
   columnCount, thumbCount) => {
@@ -78,13 +67,10 @@
 class App extends Component {
   constructor() {
     super();
-<<<<<<< HEAD
 
     this.webviewRef = React.createRef();
-
-=======
     this.opencvVideoCanvasRef = React.createRef();
->>>>>>> 3d4685d1
+
     this.state = {
       containerHeight: 0,
       containerWidth: 0,
@@ -113,17 +99,14 @@
       progressMessage: undefined,
       showMessage: false,
       progressBarPercentage: 100,
-<<<<<<< HEAD
       showFeedbackForm: false,
       intendToCloseFeedbackForm: false,
-=======
       timeBefore: undefined,
       opencvVideo: undefined,
       showScrubWindow: false,
       scrubThumb: undefined,
       scrubLimitLeft: 0,
       scrubLimitRight: 10,
->>>>>>> 3d4685d1
     };
 
     this.handleKeyPress = this.handleKeyPress.bind(this);
