--- conflicted
+++ resolved
@@ -51,7 +51,6 @@
     const subMenuAbout = {
       label: 'Electron',
       submenu: [
-<<<<<<< HEAD
         { label: 'About MoviePrint_v004', selector: 'orderFrontStandardAboutPanel:' },
         { label: 'Credits', click: () => { this.creditsWindow.show(); } },
         { type: 'separator' },
@@ -59,25 +58,6 @@
         { type: 'separator' },
         { label: 'Hide MoviePrint_v004', accelerator: 'Command+H', selector: 'hide:' },
         { label: 'Hide Others', accelerator: 'Command+Shift+H', selector: 'hideOtherApplications:' },
-=======
-        {
-          label: 'About ElectronReact',
-          selector: 'orderFrontStandardAboutPanel:'
-        },
-        { type: 'separator' },
-        { label: 'Services', submenu: [] },
-        { type: 'separator' },
-        {
-          label: 'Hide ElectronReact',
-          accelerator: 'Command+H',
-          selector: 'hide:'
-        },
-        {
-          label: 'Hide Others',
-          accelerator: 'Command+Shift+H',
-          selector: 'hideOtherApplications:'
-        },
->>>>>>> cdff3d41
         { label: 'Show All', selector: 'unhideAllApplications:' },
         { type: 'separator' },
         {
@@ -92,7 +72,6 @@
     const subMenuEdit = {
       label: 'Edit',
       submenu: [
-<<<<<<< HEAD
         { label: 'Undo', accelerator: 'Command+Z', click: () => { this.mainWindow.send('undo'); } },
         { label: 'Redo', accelerator: 'Shift+Command+Z', click: () => { this.mainWindow.send('redo'); } },
         // { label: 'Undo', accelerator: 'Command+Z', selector: 'undo:' },
@@ -102,25 +81,11 @@
         // { label: 'Copy', accelerator: 'Command+C', selector: 'copy:' },
         // { label: 'Paste', accelerator: 'Command+V', selector: 'paste:' },
         // { label: 'Select All', accelerator: 'Command+A', selector: 'selectAll:' }
-=======
-        { label: 'Undo', accelerator: 'Command+Z', selector: 'undo:' },
-        { label: 'Redo', accelerator: 'Shift+Command+Z', selector: 'redo:' },
-        { type: 'separator' },
-        { label: 'Cut', accelerator: 'Command+X', selector: 'cut:' },
-        { label: 'Copy', accelerator: 'Command+C', selector: 'copy:' },
-        { label: 'Paste', accelerator: 'Command+V', selector: 'paste:' },
-        {
-          label: 'Select All',
-          accelerator: 'Command+A',
-          selector: 'selectAll:'
-        }
->>>>>>> cdff3d41
       ]
     };
     const subMenuViewDev = {
       label: 'View',
       submenu: [
-<<<<<<< HEAD
         { label: 'Toggle Full Screen', accelerator: 'Ctrl+Command+F', click: () => { this.mainWindow.setFullScreen(!this.mainWindow.isFullScreen()); } },
         { type: 'separator' },
         { label: 'Clear cache', accelerator: 'Shift+Alt+Command+C', click: () => { clearCache(this.mainWindow); } },
@@ -128,35 +93,11 @@
         { label: 'Toggle Developer Tools', accelerator: 'Alt+Command+I', click: () => { this.mainWindow.toggleDevTools(); } },
         { label: 'Toggle Developer Tools for Worker', accelerator: 'Alt+Command+J', click: () => { this.workerWindow.toggleDevTools(); } },
         { label: 'Show Worker', click: () => { this.workerWindow.show(); } }
-=======
-        {
-          label: 'Reload',
-          accelerator: 'Command+R',
-          click: () => {
-            this.mainWindow.webContents.reload();
-          }
-        },
-        {
-          label: 'Toggle Full Screen',
-          accelerator: 'Ctrl+Command+F',
-          click: () => {
-            this.mainWindow.setFullScreen(!this.mainWindow.isFullScreen());
-          }
-        },
-        {
-          label: 'Toggle Developer Tools',
-          accelerator: 'Alt+Command+I',
-          click: () => {
-            this.mainWindow.toggleDevTools();
-          }
-        }
->>>>>>> cdff3d41
       ]
     };
     const subMenuViewProd = {
       label: 'View',
       submenu: [
-<<<<<<< HEAD
         { label: 'Toggle Full Screen', accelerator: 'Ctrl+Command+F', click: () => { this.mainWindow.setFullScreen(!this.mainWindow.isFullScreen()); } },
         { type: 'separator' },
         { label: 'Clear cache', accelerator: 'Shift+Alt+Command+C', click: () => { clearCache(this.mainWindow); } },
@@ -164,30 +105,13 @@
         { label: 'Toggle Developer Tools', accelerator: 'Alt+Command+I', click: () => { this.mainWindow.toggleDevTools(); } },
         { label: 'Toggle Developer Tools for Worker', accelerator: 'Alt+Command+J', click: () => { this.workerWindow.toggleDevTools(); } },
         { label: 'Show Worker', click: () => { this.workerWindow.show(); } }
-=======
-        {
-          label: 'Toggle Full Screen',
-          accelerator: 'Ctrl+Command+F',
-          click: () => {
-            this.mainWindow.setFullScreen(!this.mainWindow.isFullScreen());
-          }
-        }
->>>>>>> cdff3d41
       ]
     };
     const subMenuWindow = {
       label: 'Window',
       submenu: [
-<<<<<<< HEAD
         { label: 'Main window', click: () => { this.mainWindow.show(); } },
         { label: 'Minimize', accelerator: 'Command+M', selector: 'performMiniaturize:' },
-=======
-        {
-          label: 'Minimize',
-          accelerator: 'Command+M',
-          selector: 'performMiniaturize:'
-        },
->>>>>>> cdff3d41
         { label: 'Close', accelerator: 'Command+W', selector: 'performClose:' },
         { type: 'separator' },
         { label: 'Bring All to Front', selector: 'arrangeInFront:' }
