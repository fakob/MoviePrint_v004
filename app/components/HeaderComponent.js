--- conflicted
+++ resolved
@@ -8,15 +8,9 @@
 import stylesPop from './Popup.css';
 
 const Header = ({
-<<<<<<< HEAD
-  file, visibilitySettings, openMoviesDialog,
-  onImportMoviePrint, fileCount, onClearMovieList
-=======
-  file, visibilitySettings, toggleMovielist, toggleSettings,
-  onToggleShowHiddenThumbsClick, settings, onThumbInfoClick,
-  openMoviesDialog, toggleZoom, zoom, onSetViewClick, checkForUpdates,
-  onSetSheetFitClick, scaleValueObject, onImportMoviePrint, fileCount, onClearMovieList
->>>>>>> cdffbb24
+  file, visibilitySettings, openMoviesDialog, onOpenFeedbackForm,
+  onImportMoviePrint, fileCount, onClearMovieList, checkForUpdates,
+  isCheckingForUpdates,
 }) => {
 
   return (
@@ -76,191 +70,45 @@
           className={stylesPop.popup}
           content="Import MoviePrint from json file"
         />
-<<<<<<< HEAD
-=======
-        <Popup
-          trigger={
-            <Menu.Item
-              data-tid='checkForUpdatesBtn'
-              onClick={checkForUpdates}
-            >
-              <Icon
-                name="reload"
-              />
-              Check for updates
-            </Menu.Item>
-          }
-          mouseEnterDelay={1000}
-          position='bottom center'
-          className={stylesPop.popup}
-          content='Check online if there are updates available'
-        />
         <Menu.Menu position="right">
-          {file &&
-            visibilitySettings.defaultSheetView === SHEET_VIEW.GRIDVIEW &&
-            visibilitySettings.defaultView === VIEW.STANDARDVIEW &&
-            visibilitySettings.defaultSheetFit !== SHEET_FIT.HEIGHT &&
-            scaleValueObject.moviePrintAspectRatioInv < scaleValueObject.containerAspectRatioInv &&
-            <Popup
-              trigger={
-                <Menu.Item
-                  data-tid='fitHeightBtn'
-                  onClick={() => onSetSheetFitClick(SHEET_FIT.HEIGHT)}
-                >
-                  <Icon
-                    name='resize vertical'
-                  />
-                  Fit height
-                </Menu.Item>
-              }
-              mouseEnterDelay={1000}
-              position='bottom center'
-              className={stylesPop.popup}
-              content='Fit height'
-            />
-          }
-          {file &&
-            visibilitySettings.defaultSheetView === SHEET_VIEW.GRIDVIEW &&
-            visibilitySettings.defaultView === VIEW.STANDARDVIEW &&
-            visibilitySettings.defaultSheetFit !== SHEET_FIT.WIDTH &&
-            scaleValueObject.moviePrintAspectRatioInv > scaleValueObject.containerAspectRatioInv &&
-            <Popup
-              trigger={
-                <Menu.Item
-                  data-tid='fitWidthBtn'
-                  onClick={() => onSetSheetFitClick(SHEET_FIT.WIDTH)}
-                >
-                  <Icon
-                    name='resize horizontal'
-                  />
-                  Fit width
-                </Menu.Item>
-              }
-              mouseEnterDelay={1000}
-              position='bottom center'
-              className={stylesPop.popup}
-              content='Fit width'
-            />
-          }
-          {file && visibilitySettings.defaultSheetView === SHEET_VIEW.GRIDVIEW &&
-            visibilitySettings.defaultView === VIEW.STANDARDVIEW &&
-            visibilitySettings.defaultSheetFit !== SHEET_FIT.BOTH &&
-            <Popup
-              trigger={
-                <Menu.Item
-                  data-tid='fitAllBtn'
-                  onClick={() => onSetSheetFitClick(SHEET_FIT.BOTH)}
-                >
-                  <Icon
-                    name='expand'
-                  />
-                  Fit all
-                </Menu.Item>
-              }
-              mouseEnterDelay={1000}
-              position='bottom center'
-              className={stylesPop.popup}
-              content='Fit all'
-            />
-          }
-          {file && visibilitySettings.defaultSheetView === SHEET_VIEW.GRIDVIEW &&
-            visibilitySettings.defaultView === VIEW.STANDARDVIEW &&
-            <Popup
-              trigger={
-                <Menu.Item
-                  data-tid={zoom ? 'zoomOutBtn' : 'zoomInBtn'}
-                  onClick={toggleZoom}
-                >
-                  <Icon
-                    name={zoom ? 'zoom out' : 'zoom in'}
-                  />
-                  {zoom ? 'Zoom out' : 'Zoom in'}
-                </Menu.Item>
-              }
-              mouseEnterDelay={1000}
-              position='bottom center'
-              className={stylesPop.popup}
-              content={zoom ? 'Zoom out' : 'Zoom in'}
-            />
-          }
-          {/* file &&
-            <Popup
-              trigger={
-                <Menu.Item
-                  data-tid={(visibilitySettings.visibilityFilter === 'SHOW_ALL') ? 'hideHiddenBtn' : 'showHiddenBtn'}
-                  onClick={onToggleShowHiddenThumbsClick}
-                >
-                  <Icon
-                    name={(visibilitySettings.visibilityFilter === 'SHOW_ALL') ? 'unhide' : 'hide'}
-                  />
-                  {(visibilitySettings.visibilityFilter === 'SHOW_ALL') ? 'Hide hidden' : 'Show hidden'}
-                </Menu.Item>
-              }
-              className={stylesPop.popup}
-              content={(visibilitySettings.visibilityFilter === 'SHOW_ALL') ? 'Show all' : 'Show only visible'}
-            />
-          */}
-          {/* file &&
-            <Popup
-              trigger={
-                <Dropdown
-                  data-tid='showThumbInfoDropdown'
-                  placeholder="Show info"
-                  item
-                  options={thumbInfoOptions}
-                  value={settings.defaultThumbInfo}
-                  onChange={(e, { value }) => onThumbInfoClick(value)}
-                />
-              }
-              className={stylesPop.popup}
-              content="Show frames or timecode"
-            />
-          */}
-          {file &&
-            <Popup
-              trigger={
-                <Menu.Item
-                  data-tid={(visibilitySettings.defaultView === VIEW.STANDARDVIEW) ? 'showPlayerBtn' : 'hidePlayerBtn'}
-                  onClick={() => {
-                    if (visibilitySettings.defaultView === VIEW.STANDARDVIEW) {
-                      onSetViewClick(VIEW.PLAYERVIEW);
-                    } else {
-                      onSetViewClick(VIEW.STANDARDVIEW);
-                    }
-                    return undefined;
-                  }}
-                >
-                  <Icon
-                    name="youtube play"
-                  />
-                  {(visibilitySettings.defaultView === VIEW.STANDARDVIEW) ? 'Show player view' : 'Hide player view'}
-                </Menu.Item>
-              }
-              mouseEnterDelay={1000}
-              position='bottom center'
-              className={stylesPop.popup}
-              content={(visibilitySettings.defaultView === VIEW.STANDARDVIEW) ? <span>Show player view <mark>2</mark></span> : <span>Hide player view <mark>2</mark></span>}
-            />
-          }
           <Popup
             trigger={
               <Menu.Item
-                data-tid={(visibilitySettings.showSettings === false) ? 'moreSettingsBtn' : 'hideSettingsBtn'}
-                onClick={toggleSettings}
+                data-tid='checkForUpdatesBtn'
+                onClick={checkForUpdates}
+                disabled={isCheckingForUpdates}
               >
                 <Icon
-                  name="edit"
+                  name="redo"
                 />
-                {(visibilitySettings.showSettings === false) ? 'Show settings' : 'Hide settings'}
+                Check for updates
               </Menu.Item>
             }
             mouseEnterDelay={1000}
             position='bottom center'
             className={stylesPop.popup}
-            content={(visibilitySettings.showSettings === false) ? <span>Show settings <mark>3</mark></span> : <span>Hide settings <mark>3</mark></span>}
+            content='Check online if there are updates available'
+          />
+          <Popup
+            trigger={
+              <Menu.Item
+                data-tid='onOpenFeedbackFormBtn'
+                name="send"
+                onClick={onOpenFeedbackForm}
+              >
+                <Icon
+                  name="mail"
+                />
+                Share Feedback
+              </Menu.Item>
+            }
+            mouseEnterDelay={1000}
+            position='top center'
+            offset='0,8px'
+            className={stylesPop.popup}
+            content="Share Feedback"
           />
         </Menu.Menu>
->>>>>>> cdffbb24
       </Menu>
     </div>
   );
