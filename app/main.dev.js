--- conflicted
+++ resolved
@@ -54,7 +54,6 @@
   ).catch(console.log);
 };
 
-<<<<<<< HEAD
 const setPosition = (vid, frameNumberToCapture, useRatio) => {
   if (useRatio) {
     const positionRatio = ((frameNumberToCapture) * 1.0) / (vid.get(VideoCaptureProperties.CAP_PROP_FRAME_COUNT) - 1)
@@ -65,8 +64,6 @@
   }
 };
 
-=======
->>>>>>> cdff3d41
 /**
  * Add event listeners...
  */
