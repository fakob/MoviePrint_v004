{
  "name": "movieprint-v004",
  "productName": "MoviePrint_v004",
  "version": "0.1.12-alpha",
  "description": "A tool which lets you create screenshots of entire movies in an instant.",
  "main": "./main.prod.js",
  "author": {
    "name": "Jakob Schindegger",
    "email": "jakob@fakob.com",
    "url": "http://www.fakob.com"
  },
  "license": "MIT",
  "bugs": {
    "url": "https://github.com/fakob/MoviePrint_v004/issues"
  },
  "keywords": [
    "opencv",
    "screenshot",
    "movie"
  ],
  "homepage": "https://github.com/fakob/MoviePrint_v004#readme",
  "scripts": {
    "electron-rebuild": "node -r babel-register ../internals/scripts/ElectronRebuild.js",
    "postinstall": "yarn electron-rebuild -w opencv4nodejs,numjs,deasync,sharp"
  },
  "dependencies": {
<<<<<<< HEAD
=======
    "numjs": "^0.16.0",
>>>>>>> 00456984
    "opencv4nodejs": "^4.9.1",
    "typeface-open-sans": "^0.0.54",
    "typeface-roboto-condensed": "^0.0.54",
    "typeface-ubuntu": "^0.0.65"
  }
}<|MERGE_RESOLUTION|>--- conflicted
+++ resolved
@@ -24,10 +24,7 @@
     "postinstall": "yarn electron-rebuild -w opencv4nodejs,numjs,deasync,sharp"
   },
   "dependencies": {
-<<<<<<< HEAD
-=======
     "numjs": "^0.16.0",
->>>>>>> 00456984
     "opencv4nodejs": "^4.9.1",
     "typeface-open-sans": "^0.0.54",
     "typeface-roboto-condensed": "^0.0.54",
